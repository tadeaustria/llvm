--- conflicted
+++ resolved
@@ -332,37 +332,6 @@
   EXPECT_FALSE(parser->FindMemoryRange(0x7ffe0000 + 4096).hasValue());
 }
 
-<<<<<<< HEAD
-void check_region(MinidumpParser &parser, lldb::addr_t addr, lldb::addr_t start,
-                  lldb::addr_t end, MemoryRegionInfo::OptionalBool read,
-                  MemoryRegionInfo::OptionalBool write,
-                  MemoryRegionInfo::OptionalBool exec,
-                  MemoryRegionInfo::OptionalBool mapped,
-                  ConstString name = ConstString()) {
-  SCOPED_TRACE(addr);
-  auto range_info = parser.GetMemoryRegionInfo(addr);
-  EXPECT_EQ(start, range_info.GetRange().GetRangeBase());
-  EXPECT_EQ(end, range_info.GetRange().GetRangeEnd());
-  EXPECT_EQ(read, range_info.GetReadable());
-  EXPECT_EQ(write, range_info.GetWritable());
-  EXPECT_EQ(exec, range_info.GetExecutable());
-  EXPECT_EQ(mapped, range_info.GetMapped());
-  EXPECT_EQ(name, range_info.GetName());
-}
-
-// Same as above function where addr == start
-void check_region(MinidumpParser &parser, lldb::addr_t start, lldb::addr_t end,
-                  MemoryRegionInfo::OptionalBool read,
-                  MemoryRegionInfo::OptionalBool write,
-                  MemoryRegionInfo::OptionalBool exec,
-                  MemoryRegionInfo::OptionalBool mapped,
-                  ConstString name = ConstString()) {
-  check_region(parser, start, start, end, read, write, exec, mapped, name);
-}
-
-
-=======
->>>>>>> e4eba774
 constexpr auto yes = MemoryRegionInfo::eYes;
 constexpr auto no = MemoryRegionInfo::eNo;
 constexpr auto unknown = MemoryRegionInfo::eDontKnow;
@@ -381,21 +350,7 @@
         Type:            [  ]
       - Base Address:    0x0000000000010000
         Allocation Protect: [ PAGE_READ_WRITE ]
-<<<<<<< HEAD
-        Region Size:     0x0000000000010000
-        State:           [ MEM_COMMIT ]
-        Type:            [ MEM_MAPPED ]
-      - Base Address:    0x0000000000020000
-        Allocation Protect: [ PAGE_READ_WRITE ]
-        Region Size:     0x0000000000010000
-        State:           [ MEM_COMMIT ]
-        Type:            [ MEM_MAPPED ]
-      - Base Address:    0x0000000000030000
-        Allocation Protect: [ PAGE_READ_WRITE ]
-        Region Size:     0x0000000000001000
-=======
         Region Size:     0x0000000000021000
->>>>>>> e4eba774
         State:           [ MEM_COMMIT ]
         Type:            [ MEM_MAPPED ]
       - Base Address:    0x0000000000040000

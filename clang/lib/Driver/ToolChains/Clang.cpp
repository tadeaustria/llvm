//===-- Clang.cpp - Clang+LLVM ToolChain Implementations --------*- C++ -*-===//
//
// Part of the LLVM Project, under the Apache License v2.0 with LLVM Exceptions.
// See https://llvm.org/LICENSE.txt for license information.
// SPDX-License-Identifier: Apache-2.0 WITH LLVM-exception
//
//===----------------------------------------------------------------------===//

#include "Clang.h"
#include "Arch/AArch64.h"
#include "Arch/ARM.h"
#include "Arch/Mips.h"
#include "Arch/PPC.h"
#include "Arch/RISCV.h"
#include "Arch/Sparc.h"
#include "Arch/SystemZ.h"
#include "Arch/X86.h"
#include "AMDGPU.h"
#include "CommonArgs.h"
#include "Hexagon.h"
#include "MSP430.h"
#include "InputInfo.h"
#include "PS4CPU.h"
#include "clang/Basic/CharInfo.h"
#include "clang/Basic/CodeGenOptions.h"
#include "clang/Basic/LangOptions.h"
#include "clang/Basic/ObjCRuntime.h"
#include "clang/Basic/Version.h"
#include "clang/Driver/Distro.h"
#include "clang/Driver/DriverDiagnostic.h"
#include "clang/Driver/Options.h"
#include "clang/Driver/SanitizerArgs.h"
#include "clang/Driver/XRayArgs.h"
#include "llvm/ADT/StringExtras.h"
#include "llvm/Config/llvm-config.h"
#include "llvm/Option/ArgList.h"
#include "llvm/Support/CodeGen.h"
#include "llvm/Support/Compression.h"
#include "llvm/Support/FileSystem.h"
#include "llvm/Support/Path.h"
#include "llvm/Support/Process.h"
#include "llvm/Support/TargetParser.h"
#include "llvm/Support/YAMLParser.h"

#ifdef LLVM_ON_UNIX
#include <unistd.h> // For getuid().
#endif

using namespace clang::driver;
using namespace clang::driver::tools;
using namespace clang;
using namespace llvm::opt;

static void CheckPreprocessingOptions(const Driver &D, const ArgList &Args) {
  if (Arg *A =
          Args.getLastArg(clang::driver::options::OPT_C, options::OPT_CC)) {
    if (!Args.hasArg(options::OPT_E) && !Args.hasArg(options::OPT__SLASH_P) &&
        !Args.hasArg(options::OPT__SLASH_EP) && !D.CCCIsCPP()) {
      D.Diag(clang::diag::err_drv_argument_only_allowed_with)
          << A->getBaseArg().getAsString(Args)
          << (D.IsCLMode() ? "/E, /P or /EP" : "-E");
    }
  }
}

static void CheckCodeGenerationOptions(const Driver &D, const ArgList &Args) {
  // In gcc, only ARM checks this, but it seems reasonable to check universally.
  if (Args.hasArg(options::OPT_static))
    if (const Arg *A =
            Args.getLastArg(options::OPT_dynamic, options::OPT_mdynamic_no_pic))
      D.Diag(diag::err_drv_argument_not_allowed_with) << A->getAsString(Args)
                                                      << "-static";
}

// Add backslashes to escape spaces and other backslashes.
// This is used for the space-separated argument list specified with
// the -dwarf-debug-flags option.
static void EscapeSpacesAndBackslashes(const char *Arg,
                                       SmallVectorImpl<char> &Res) {
  for (; *Arg; ++Arg) {
    switch (*Arg) {
    default:
      break;
    case ' ':
    case '\\':
      Res.push_back('\\');
      break;
    }
    Res.push_back(*Arg);
  }
}

// Quote target names for inclusion in GNU Make dependency files.
// Only the characters '$', '#', ' ', '\t' are quoted.
static void QuoteTarget(StringRef Target, SmallVectorImpl<char> &Res) {
  for (unsigned i = 0, e = Target.size(); i != e; ++i) {
    switch (Target[i]) {
    case ' ':
    case '\t':
      // Escape the preceding backslashes
      for (int j = i - 1; j >= 0 && Target[j] == '\\'; --j)
        Res.push_back('\\');

      // Escape the space/tab
      Res.push_back('\\');
      break;
    case '$':
      Res.push_back('$');
      break;
    case '#':
      Res.push_back('\\');
      break;
    default:
      break;
    }

    Res.push_back(Target[i]);
  }
}

/// Apply \a Work on the current tool chain \a RegularToolChain and any other
/// offloading tool chain that is associated with the current action \a JA.
static void
forAllAssociatedToolChains(Compilation &C, const JobAction &JA,
                           const ToolChain &RegularToolChain,
                           llvm::function_ref<void(const ToolChain &)> Work) {
  // Apply Work on the current/regular tool chain.
  Work(RegularToolChain);

  // Apply Work on all the offloading tool chains associated with the current
  // action.
  if (JA.isHostOffloading(Action::OFK_Cuda))
    Work(*C.getSingleOffloadToolChain<Action::OFK_Cuda>());
  else if (JA.isDeviceOffloading(Action::OFK_Cuda))
    Work(*C.getSingleOffloadToolChain<Action::OFK_Host>());
  else if (JA.isHostOffloading(Action::OFK_HIP))
    Work(*C.getSingleOffloadToolChain<Action::OFK_HIP>());
  else if (JA.isDeviceOffloading(Action::OFK_HIP))
    Work(*C.getSingleOffloadToolChain<Action::OFK_Host>());

  if (JA.isHostOffloading(Action::OFK_OpenMP)) {
    auto TCs = C.getOffloadToolChains<Action::OFK_OpenMP>();
    for (auto II = TCs.first, IE = TCs.second; II != IE; ++II)
      Work(*II->second);
  } else if (JA.isDeviceOffloading(Action::OFK_OpenMP))
    Work(*C.getSingleOffloadToolChain<Action::OFK_Host>());

  if (JA.isHostOffloading(Action::OFK_SYCL)) {
    auto TCs = C.getOffloadToolChains<Action::OFK_SYCL>();
    for (auto II = TCs.first, IE = TCs.second; II != IE; ++II)
      Work(*II->second);
  } else if (JA.isDeviceOffloading(Action::OFK_SYCL))
    Work(*C.getSingleOffloadToolChain<Action::OFK_Host>());

  //
  // TODO: Add support for other offloading programming models here.
  //
}

/// This is a helper function for validating the optional refinement step
/// parameter in reciprocal argument strings. Return false if there is an error
/// parsing the refinement step. Otherwise, return true and set the Position
/// of the refinement step in the input string.
static bool getRefinementStep(StringRef In, const Driver &D,
                              const Arg &A, size_t &Position) {
  const char RefinementStepToken = ':';
  Position = In.find(RefinementStepToken);
  if (Position != StringRef::npos) {
    StringRef Option = A.getOption().getName();
    StringRef RefStep = In.substr(Position + 1);
    // Allow exactly one numeric character for the additional refinement
    // step parameter. This is reasonable for all currently-supported
    // operations and architectures because we would expect that a larger value
    // of refinement steps would cause the estimate "optimization" to
    // under-perform the native operation. Also, if the estimate does not
    // converge quickly, it probably will not ever converge, so further
    // refinement steps will not produce a better answer.
    if (RefStep.size() != 1) {
      D.Diag(diag::err_drv_invalid_value) << Option << RefStep;
      return false;
    }
    char RefStepChar = RefStep[0];
    if (RefStepChar < '0' || RefStepChar > '9') {
      D.Diag(diag::err_drv_invalid_value) << Option << RefStep;
      return false;
    }
  }
  return true;
}

/// The -mrecip flag requires processing of many optional parameters.
static void ParseMRecip(const Driver &D, const ArgList &Args,
                        ArgStringList &OutStrings) {
  StringRef DisabledPrefixIn = "!";
  StringRef DisabledPrefixOut = "!";
  StringRef EnabledPrefixOut = "";
  StringRef Out = "-mrecip=";

  Arg *A = Args.getLastArg(options::OPT_mrecip, options::OPT_mrecip_EQ);
  if (!A)
    return;

  unsigned NumOptions = A->getNumValues();
  if (NumOptions == 0) {
    // No option is the same as "all".
    OutStrings.push_back(Args.MakeArgString(Out + "all"));
    return;
  }

  // Pass through "all", "none", or "default" with an optional refinement step.
  if (NumOptions == 1) {
    StringRef Val = A->getValue(0);
    size_t RefStepLoc;
    if (!getRefinementStep(Val, D, *A, RefStepLoc))
      return;
    StringRef ValBase = Val.slice(0, RefStepLoc);
    if (ValBase == "all" || ValBase == "none" || ValBase == "default") {
      OutStrings.push_back(Args.MakeArgString(Out + Val));
      return;
    }
  }

  // Each reciprocal type may be enabled or disabled individually.
  // Check each input value for validity, concatenate them all back together,
  // and pass through.

  llvm::StringMap<bool> OptionStrings;
  OptionStrings.insert(std::make_pair("divd", false));
  OptionStrings.insert(std::make_pair("divf", false));
  OptionStrings.insert(std::make_pair("vec-divd", false));
  OptionStrings.insert(std::make_pair("vec-divf", false));
  OptionStrings.insert(std::make_pair("sqrtd", false));
  OptionStrings.insert(std::make_pair("sqrtf", false));
  OptionStrings.insert(std::make_pair("vec-sqrtd", false));
  OptionStrings.insert(std::make_pair("vec-sqrtf", false));

  for (unsigned i = 0; i != NumOptions; ++i) {
    StringRef Val = A->getValue(i);

    bool IsDisabled = Val.startswith(DisabledPrefixIn);
    // Ignore the disablement token for string matching.
    if (IsDisabled)
      Val = Val.substr(1);

    size_t RefStep;
    if (!getRefinementStep(Val, D, *A, RefStep))
      return;

    StringRef ValBase = Val.slice(0, RefStep);
    llvm::StringMap<bool>::iterator OptionIter = OptionStrings.find(ValBase);
    if (OptionIter == OptionStrings.end()) {
      // Try again specifying float suffix.
      OptionIter = OptionStrings.find(ValBase.str() + 'f');
      if (OptionIter == OptionStrings.end()) {
        // The input name did not match any known option string.
        D.Diag(diag::err_drv_unknown_argument) << Val;
        return;
      }
      // The option was specified without a float or double suffix.
      // Make sure that the double entry was not already specified.
      // The float entry will be checked below.
      if (OptionStrings[ValBase.str() + 'd']) {
        D.Diag(diag::err_drv_invalid_value) << A->getOption().getName() << Val;
        return;
      }
    }

    if (OptionIter->second == true) {
      // Duplicate option specified.
      D.Diag(diag::err_drv_invalid_value) << A->getOption().getName() << Val;
      return;
    }

    // Mark the matched option as found. Do not allow duplicate specifiers.
    OptionIter->second = true;

    // If the precision was not specified, also mark the double entry as found.
    if (ValBase.back() != 'f' && ValBase.back() != 'd')
      OptionStrings[ValBase.str() + 'd'] = true;

    // Build the output string.
    StringRef Prefix = IsDisabled ? DisabledPrefixOut : EnabledPrefixOut;
    Out = Args.MakeArgString(Out + Prefix + Val);
    if (i != NumOptions - 1)
      Out = Args.MakeArgString(Out + ",");
  }

  OutStrings.push_back(Args.MakeArgString(Out));
}

/// The -mprefer-vector-width option accepts either a positive integer
/// or the string "none".
static void ParseMPreferVectorWidth(const Driver &D, const ArgList &Args,
                                    ArgStringList &CmdArgs) {
  Arg *A = Args.getLastArg(options::OPT_mprefer_vector_width_EQ);
  if (!A)
    return;

  StringRef Value = A->getValue();
  if (Value == "none") {
    CmdArgs.push_back("-mprefer-vector-width=none");
  } else {
    unsigned Width;
    if (Value.getAsInteger(10, Width)) {
      D.Diag(diag::err_drv_invalid_value) << A->getOption().getName() << Value;
      return;
    }
    CmdArgs.push_back(Args.MakeArgString("-mprefer-vector-width=" + Value));
  }
}

static bool
shouldUseExceptionTablesForObjCExceptions(const ObjCRuntime &runtime,
                                          const llvm::Triple &Triple) {
  // We use the zero-cost exception tables for Objective-C if the non-fragile
  // ABI is enabled or when compiling for x86_64 and ARM on Snow Leopard and
  // later.
  if (runtime.isNonFragile())
    return true;

  if (!Triple.isMacOSX())
    return false;

  return (!Triple.isMacOSXVersionLT(10, 5) &&
          (Triple.getArch() == llvm::Triple::x86_64 ||
           Triple.getArch() == llvm::Triple::arm));
}

/// Adds exception related arguments to the driver command arguments. There's a
/// master flag, -fexceptions and also language specific flags to enable/disable
/// C++ and Objective-C exceptions. This makes it possible to for example
/// disable C++ exceptions but enable Objective-C exceptions.
static void addExceptionArgs(const ArgList &Args, types::ID InputType,
                             const ToolChain &TC, bool KernelOrKext,
                             const ObjCRuntime &objcRuntime,
                             ArgStringList &CmdArgs) {
  const llvm::Triple &Triple = TC.getTriple();

  if (KernelOrKext) {
    // -mkernel and -fapple-kext imply no exceptions, so claim exception related
    // arguments now to avoid warnings about unused arguments.
    Args.ClaimAllArgs(options::OPT_fexceptions);
    Args.ClaimAllArgs(options::OPT_fno_exceptions);
    Args.ClaimAllArgs(options::OPT_fobjc_exceptions);
    Args.ClaimAllArgs(options::OPT_fno_objc_exceptions);
    Args.ClaimAllArgs(options::OPT_fcxx_exceptions);
    Args.ClaimAllArgs(options::OPT_fno_cxx_exceptions);
    return;
  }

  // See if the user explicitly enabled exceptions.
  bool EH = Args.hasFlag(options::OPT_fexceptions, options::OPT_fno_exceptions,
                         false);

  // Obj-C exceptions are enabled by default, regardless of -fexceptions. This
  // is not necessarily sensible, but follows GCC.
  if (types::isObjC(InputType) &&
      Args.hasFlag(options::OPT_fobjc_exceptions,
                   options::OPT_fno_objc_exceptions, true)) {
    CmdArgs.push_back("-fobjc-exceptions");

    EH |= shouldUseExceptionTablesForObjCExceptions(objcRuntime, Triple);
  }

  if (types::isCXX(InputType)) {
    // Disable C++ EH by default on XCore and PS4.
    bool CXXExceptionsEnabled =
        Triple.getArch() != llvm::Triple::xcore && !Triple.isPS4CPU();
    Arg *ExceptionArg = Args.getLastArg(
        options::OPT_fcxx_exceptions, options::OPT_fno_cxx_exceptions,
        options::OPT_fexceptions, options::OPT_fno_exceptions);
    if (ExceptionArg)
      CXXExceptionsEnabled =
          ExceptionArg->getOption().matches(options::OPT_fcxx_exceptions) ||
          ExceptionArg->getOption().matches(options::OPT_fexceptions);

    if (CXXExceptionsEnabled) {
      CmdArgs.push_back("-fcxx-exceptions");

      EH = true;
    }
  }

  if (EH)
    CmdArgs.push_back("-fexceptions");
}

static bool ShouldDisableAutolink(const ArgList &Args, const ToolChain &TC) {
  bool Default = true;
  if (TC.getTriple().isOSDarwin()) {
    // The native darwin assembler doesn't support the linker_option directives,
    // so we disable them if we think the .s file will be passed to it.
    Default = TC.useIntegratedAs();
  }
  return !Args.hasFlag(options::OPT_fautolink, options::OPT_fno_autolink,
                       Default);
}

static bool ShouldDisableDwarfDirectory(const ArgList &Args,
                                        const ToolChain &TC) {
  bool UseDwarfDirectory =
      Args.hasFlag(options::OPT_fdwarf_directory_asm,
                   options::OPT_fno_dwarf_directory_asm, TC.useIntegratedAs());
  return !UseDwarfDirectory;
}

// Convert an arg of the form "-gN" or "-ggdbN" or one of their aliases
// to the corresponding DebugInfoKind.
static codegenoptions::DebugInfoKind DebugLevelToInfoKind(const Arg &A) {
  assert(A.getOption().matches(options::OPT_gN_Group) &&
         "Not a -g option that specifies a debug-info level");
  if (A.getOption().matches(options::OPT_g0) ||
      A.getOption().matches(options::OPT_ggdb0))
    return codegenoptions::NoDebugInfo;
  if (A.getOption().matches(options::OPT_gline_tables_only) ||
      A.getOption().matches(options::OPT_ggdb1))
    return codegenoptions::DebugLineTablesOnly;
  if (A.getOption().matches(options::OPT_gline_directives_only))
    return codegenoptions::DebugDirectivesOnly;
  return codegenoptions::LimitedDebugInfo;
}

static bool mustUseNonLeafFramePointerForTarget(const llvm::Triple &Triple) {
  switch (Triple.getArch()){
  default:
    return false;
  case llvm::Triple::arm:
  case llvm::Triple::thumb:
    // ARM Darwin targets require a frame pointer to be always present to aid
    // offline debugging via backtraces.
    return Triple.isOSDarwin();
  }
}

static bool useFramePointerForTargetByDefault(const ArgList &Args,
                                              const llvm::Triple &Triple) {
  if (Args.hasArg(options::OPT_pg))
    return true;

  switch (Triple.getArch()) {
  case llvm::Triple::xcore:
  case llvm::Triple::wasm32:
  case llvm::Triple::wasm64:
  case llvm::Triple::msp430:
    // XCore never wants frame pointers, regardless of OS.
    // WebAssembly never wants frame pointers.
    return false;
  case llvm::Triple::ppc:
  case llvm::Triple::ppc64:
  case llvm::Triple::ppc64le:
  case llvm::Triple::riscv32:
  case llvm::Triple::riscv64:
    return !areOptimizationsEnabled(Args);
  default:
    break;
  }

  if (Triple.isOSNetBSD()) {
    return !areOptimizationsEnabled(Args);
  }

  if (Triple.isOSLinux() || Triple.getOS() == llvm::Triple::CloudABI ||
      Triple.isOSHurd()) {
    switch (Triple.getArch()) {
    // Don't use a frame pointer on linux if optimizing for certain targets.
    case llvm::Triple::mips64:
    case llvm::Triple::mips64el:
    case llvm::Triple::mips:
    case llvm::Triple::mipsel:
    case llvm::Triple::systemz:
    case llvm::Triple::x86:
    case llvm::Triple::x86_64:
      return !areOptimizationsEnabled(Args);
    default:
      return true;
    }
  }

  if (Triple.isOSWindows()) {
    switch (Triple.getArch()) {
    case llvm::Triple::x86:
      return !areOptimizationsEnabled(Args);
    case llvm::Triple::x86_64:
      return Triple.isOSBinFormatMachO();
    case llvm::Triple::arm:
    case llvm::Triple::thumb:
      // Windows on ARM builds with FPO disabled to aid fast stack walking
      return true;
    default:
      // All other supported Windows ISAs use xdata unwind information, so frame
      // pointers are not generally useful.
      return false;
    }
  }

  return true;
}

static CodeGenOptions::FramePointerKind
getFramePointerKind(const ArgList &Args, const llvm::Triple &Triple) {
  // We have 4 states:
  //
  //  00) leaf retained, non-leaf retained
  //  01) leaf retained, non-leaf omitted (this is invalid)
  //  10) leaf omitted, non-leaf retained
  //      (what -momit-leaf-frame-pointer was designed for)
  //  11) leaf omitted, non-leaf omitted
  //
  //  "omit" options taking precedence over "no-omit" options is the only way
  //  to make 3 valid states representable
  Arg *A = Args.getLastArg(options::OPT_fomit_frame_pointer,
                           options::OPT_fno_omit_frame_pointer);
  bool OmitFP = A && A->getOption().matches(options::OPT_fomit_frame_pointer);
  bool NoOmitFP =
      A && A->getOption().matches(options::OPT_fno_omit_frame_pointer);
  bool KeepLeaf =
      Args.hasFlag(options::OPT_momit_leaf_frame_pointer,
                   options::OPT_mno_omit_leaf_frame_pointer, Triple.isPS4CPU());
  if (NoOmitFP || mustUseNonLeafFramePointerForTarget(Triple) ||
      (!OmitFP && useFramePointerForTargetByDefault(Args, Triple))) {
    if (KeepLeaf)
      return CodeGenOptions::FramePointerKind::NonLeaf;
    return CodeGenOptions::FramePointerKind::All;
  }
  return CodeGenOptions::FramePointerKind::None;
}

/// Add a CC1 option to specify the debug compilation directory.
static void addDebugCompDirArg(const ArgList &Args, ArgStringList &CmdArgs,
                               const llvm::vfs::FileSystem &VFS) {
  if (Arg *A = Args.getLastArg(options::OPT_fdebug_compilation_dir)) {
    CmdArgs.push_back("-fdebug-compilation-dir");
    CmdArgs.push_back(A->getValue());
  } else if (llvm::ErrorOr<std::string> CWD =
                 VFS.getCurrentWorkingDirectory()) {
    CmdArgs.push_back("-fdebug-compilation-dir");
    CmdArgs.push_back(Args.MakeArgString(*CWD));
  }
}

/// Add a CC1 and CC1AS option to specify the debug file path prefix map.
static void addDebugPrefixMapArg(const Driver &D, const ArgList &Args, ArgStringList &CmdArgs) {
  for (const Arg *A : Args.filtered(options::OPT_fdebug_prefix_map_EQ)) {
    StringRef Map = A->getValue();
    if (Map.find('=') == StringRef::npos)
      D.Diag(diag::err_drv_invalid_argument_to_fdebug_prefix_map) << Map;
    else
      CmdArgs.push_back(Args.MakeArgString("-fdebug-prefix-map=" + Map));
    A->claim();
  }
}

/// Vectorize at all optimization levels greater than 1 except for -Oz.
/// For -Oz the loop vectorizer is disabled, while the slp vectorizer is
/// enabled.
static bool shouldEnableVectorizerAtOLevel(const ArgList &Args, bool isSlpVec) {
  if (Arg *A = Args.getLastArg(options::OPT_O_Group)) {
    if (A->getOption().matches(options::OPT_O4) ||
        A->getOption().matches(options::OPT_Ofast))
      return true;

    if (A->getOption().matches(options::OPT_O0))
      return false;

    assert(A->getOption().matches(options::OPT_O) && "Must have a -O flag");

    // Vectorize -Os.
    StringRef S(A->getValue());
    if (S == "s")
      return true;

    // Don't vectorize -Oz, unless it's the slp vectorizer.
    if (S == "z")
      return isSlpVec;

    unsigned OptLevel = 0;
    if (S.getAsInteger(10, OptLevel))
      return false;

    return OptLevel > 1;
  }

  return false;
}

/// Add -x lang to \p CmdArgs for \p Input.
static void addDashXForInput(const ArgList &Args, const InputInfo &Input,
                             ArgStringList &CmdArgs) {
  // When using -verify-pch, we don't want to provide the type
  // 'precompiled-header' if it was inferred from the file extension
  if (Args.hasArg(options::OPT_verify_pch) && Input.getType() == types::TY_PCH)
    return;

  CmdArgs.push_back("-x");
  if (Args.hasArg(options::OPT_rewrite_objc))
    CmdArgs.push_back(types::getTypeName(types::TY_PP_ObjCXX));
  else {
    // Map the driver type to the frontend type. This is mostly an identity
    // mapping, except that the distinction between module interface units
    // and other source files does not exist at the frontend layer.
    const char *ClangType;
    switch (Input.getType()) {
    case types::TY_CXXModule:
      ClangType = "c++";
      break;
    case types::TY_PP_CXXModule:
      ClangType = "c++-cpp-output";
      break;
    default:
      ClangType = types::getTypeName(Input.getType());
      break;
    }
    CmdArgs.push_back(ClangType);
  }
}

static void appendUserToPath(SmallVectorImpl<char> &Result) {
#ifdef LLVM_ON_UNIX
  const char *Username = getenv("LOGNAME");
#else
  const char *Username = getenv("USERNAME");
#endif
  if (Username) {
    // Validate that LoginName can be used in a path, and get its length.
    size_t Len = 0;
    for (const char *P = Username; *P; ++P, ++Len) {
      if (!clang::isAlphanumeric(*P) && *P != '_') {
        Username = nullptr;
        break;
      }
    }

    if (Username && Len > 0) {
      Result.append(Username, Username + Len);
      return;
    }
  }

// Fallback to user id.
#ifdef LLVM_ON_UNIX
  std::string UID = llvm::utostr(getuid());
#else
  // FIXME: Windows seems to have an 'SID' that might work.
  std::string UID = "9999";
#endif
  Result.append(UID.begin(), UID.end());
}

static void addPGOAndCoverageFlags(const ToolChain &TC, Compilation &C,
                                   const Driver &D, const InputInfo &Output,
                                   const ArgList &Args,
                                   ArgStringList &CmdArgs) {

  auto *PGOGenerateArg = Args.getLastArg(options::OPT_fprofile_generate,
                                         options::OPT_fprofile_generate_EQ,
                                         options::OPT_fno_profile_generate);
  if (PGOGenerateArg &&
      PGOGenerateArg->getOption().matches(options::OPT_fno_profile_generate))
    PGOGenerateArg = nullptr;

  auto *CSPGOGenerateArg = Args.getLastArg(options::OPT_fcs_profile_generate,
                                           options::OPT_fcs_profile_generate_EQ,
                                           options::OPT_fno_profile_generate);
  if (CSPGOGenerateArg &&
      CSPGOGenerateArg->getOption().matches(options::OPT_fno_profile_generate))
    CSPGOGenerateArg = nullptr;

  auto *ProfileGenerateArg = Args.getLastArg(
      options::OPT_fprofile_instr_generate,
      options::OPT_fprofile_instr_generate_EQ,
      options::OPT_fno_profile_instr_generate);
  if (ProfileGenerateArg &&
      ProfileGenerateArg->getOption().matches(
          options::OPT_fno_profile_instr_generate))
    ProfileGenerateArg = nullptr;

  if (PGOGenerateArg && ProfileGenerateArg)
    D.Diag(diag::err_drv_argument_not_allowed_with)
        << PGOGenerateArg->getSpelling() << ProfileGenerateArg->getSpelling();

  auto *ProfileUseArg = getLastProfileUseArg(Args);

  if (PGOGenerateArg && ProfileUseArg)
    D.Diag(diag::err_drv_argument_not_allowed_with)
        << ProfileUseArg->getSpelling() << PGOGenerateArg->getSpelling();

  if (ProfileGenerateArg && ProfileUseArg)
    D.Diag(diag::err_drv_argument_not_allowed_with)
        << ProfileGenerateArg->getSpelling() << ProfileUseArg->getSpelling();

  if (CSPGOGenerateArg && PGOGenerateArg)
    D.Diag(diag::err_drv_argument_not_allowed_with)
        << CSPGOGenerateArg->getSpelling() << PGOGenerateArg->getSpelling();

  if (ProfileGenerateArg) {
    if (ProfileGenerateArg->getOption().matches(
            options::OPT_fprofile_instr_generate_EQ))
      CmdArgs.push_back(Args.MakeArgString(Twine("-fprofile-instrument-path=") +
                                           ProfileGenerateArg->getValue()));
    // The default is to use Clang Instrumentation.
    CmdArgs.push_back("-fprofile-instrument=clang");
    if (TC.getTriple().isWindowsMSVCEnvironment()) {
      // Add dependent lib for clang_rt.profile
      CmdArgs.push_back(Args.MakeArgString("--dependent-lib=" +
                                           TC.getCompilerRT(Args, "profile")));
    }
  }

  Arg *PGOGenArg = nullptr;
  if (PGOGenerateArg) {
    assert(!CSPGOGenerateArg);
    PGOGenArg = PGOGenerateArg;
    CmdArgs.push_back("-fprofile-instrument=llvm");
  }
  if (CSPGOGenerateArg) {
    assert(!PGOGenerateArg);
    PGOGenArg = CSPGOGenerateArg;
    CmdArgs.push_back("-fprofile-instrument=csllvm");
  }
  if (PGOGenArg) {
    if (TC.getTriple().isWindowsMSVCEnvironment()) {
      CmdArgs.push_back(Args.MakeArgString("--dependent-lib=" +
                                           TC.getCompilerRT(Args, "profile")));
    }
    if (PGOGenArg->getOption().matches(
            PGOGenerateArg ? options::OPT_fprofile_generate_EQ
                           : options::OPT_fcs_profile_generate_EQ)) {
      SmallString<128> Path(PGOGenArg->getValue());
      llvm::sys::path::append(Path, "default_%m.profraw");
      CmdArgs.push_back(
          Args.MakeArgString(Twine("-fprofile-instrument-path=") + Path));
    }
  }

  if (ProfileUseArg) {
    if (ProfileUseArg->getOption().matches(options::OPT_fprofile_instr_use_EQ))
      CmdArgs.push_back(Args.MakeArgString(
          Twine("-fprofile-instrument-use-path=") + ProfileUseArg->getValue()));
    else if ((ProfileUseArg->getOption().matches(
                  options::OPT_fprofile_use_EQ) ||
              ProfileUseArg->getOption().matches(
                  options::OPT_fprofile_instr_use))) {
      SmallString<128> Path(
          ProfileUseArg->getNumValues() == 0 ? "" : ProfileUseArg->getValue());
      if (Path.empty() || llvm::sys::fs::is_directory(Path))
        llvm::sys::path::append(Path, "default.profdata");
      CmdArgs.push_back(
          Args.MakeArgString(Twine("-fprofile-instrument-use-path=") + Path));
    }
  }

  bool EmitCovNotes = Args.hasArg(options::OPT_ftest_coverage) ||
                      Args.hasArg(options::OPT_coverage);
  bool EmitCovData = Args.hasFlag(options::OPT_fprofile_arcs,
                                  options::OPT_fno_profile_arcs, false) ||
                     Args.hasArg(options::OPT_coverage);
  if (EmitCovNotes)
    CmdArgs.push_back("-femit-coverage-notes");
  if (EmitCovData)
    CmdArgs.push_back("-femit-coverage-data");

  if (Args.hasFlag(options::OPT_fcoverage_mapping,
                   options::OPT_fno_coverage_mapping, false)) {
    if (!ProfileGenerateArg)
      D.Diag(clang::diag::err_drv_argument_only_allowed_with)
          << "-fcoverage-mapping"
          << "-fprofile-instr-generate";

    CmdArgs.push_back("-fcoverage-mapping");
  }

  if (Args.hasArg(options::OPT_fprofile_exclude_files_EQ)) {
    auto *Arg = Args.getLastArg(options::OPT_fprofile_exclude_files_EQ);
    if (!Args.hasArg(options::OPT_coverage))
      D.Diag(clang::diag::err_drv_argument_only_allowed_with)
          << "-fprofile-exclude-files="
          << "--coverage";

    StringRef v = Arg->getValue();
    CmdArgs.push_back(
        Args.MakeArgString(Twine("-fprofile-exclude-files=" + v)));
  }

  if (Args.hasArg(options::OPT_fprofile_filter_files_EQ)) {
    auto *Arg = Args.getLastArg(options::OPT_fprofile_filter_files_EQ);
    if (!Args.hasArg(options::OPT_coverage))
      D.Diag(clang::diag::err_drv_argument_only_allowed_with)
          << "-fprofile-filter-files="
          << "--coverage";

    StringRef v = Arg->getValue();
    CmdArgs.push_back(Args.MakeArgString(Twine("-fprofile-filter-files=" + v)));
  }

  // Leave -fprofile-dir= an unused argument unless .gcda emission is
  // enabled. To be polite, with '-fprofile-arcs -fno-profile-arcs' consider
  // the flag used. There is no -fno-profile-dir, so the user has no
  // targeted way to suppress the warning.
  Arg *FProfileDir = nullptr;
  if (Args.hasArg(options::OPT_fprofile_arcs) ||
      Args.hasArg(options::OPT_coverage))
    FProfileDir = Args.getLastArg(options::OPT_fprofile_dir);

  // Put the .gcno and .gcda files (if needed) next to the object file or
  // bitcode file in the case of LTO.
  // FIXME: There should be a simpler way to find the object file for this
  // input, and this code probably does the wrong thing for commands that
  // compile and link all at once.
  if ((Args.hasArg(options::OPT_c) || Args.hasArg(options::OPT_S)) &&
      (EmitCovNotes || EmitCovData) && Output.isFilename()) {
    SmallString<128> OutputFilename;
    if (Arg *FinalOutput = C.getArgs().getLastArg(options::OPT_o))
      OutputFilename = FinalOutput->getValue();
    else
      OutputFilename = llvm::sys::path::filename(Output.getBaseInput());
    SmallString<128> CoverageFilename = OutputFilename;
    if (llvm::sys::path::is_relative(CoverageFilename))
      (void)D.getVFS().makeAbsolute(CoverageFilename);
    llvm::sys::path::replace_extension(CoverageFilename, "gcno");

    CmdArgs.push_back("-coverage-notes-file");
    CmdArgs.push_back(Args.MakeArgString(CoverageFilename));

    if (EmitCovData) {
      if (FProfileDir) {
        CoverageFilename = FProfileDir->getValue();
        llvm::sys::path::append(CoverageFilename, OutputFilename);
      }
      llvm::sys::path::replace_extension(CoverageFilename, "gcda");
      CmdArgs.push_back("-coverage-data-file");
      CmdArgs.push_back(Args.MakeArgString(CoverageFilename));
    }
  }
}

/// Check whether the given input tree contains any compilation actions.
static bool ContainsCompileAction(const Action *A) {
  if (isa<CompileJobAction>(A) || isa<BackendJobAction>(A))
    return true;

  for (const auto &AI : A->inputs())
    if (ContainsCompileAction(AI))
      return true;

  return false;
}

/// Check if -relax-all should be passed to the internal assembler.
/// This is done by default when compiling non-assembler source with -O0.
static bool UseRelaxAll(Compilation &C, const ArgList &Args) {
  bool RelaxDefault = true;

  if (Arg *A = Args.getLastArg(options::OPT_O_Group))
    RelaxDefault = A->getOption().matches(options::OPT_O0);

  if (RelaxDefault) {
    RelaxDefault = false;
    for (const auto &Act : C.getActions()) {
      if (ContainsCompileAction(Act)) {
        RelaxDefault = true;
        break;
      }
    }
  }

  return Args.hasFlag(options::OPT_mrelax_all, options::OPT_mno_relax_all,
                      RelaxDefault);
}

// Extract the integer N from a string spelled "-dwarf-N", returning 0
// on mismatch. The StringRef input (rather than an Arg) allows
// for use by the "-Xassembler" option parser.
static unsigned DwarfVersionNum(StringRef ArgValue) {
  return llvm::StringSwitch<unsigned>(ArgValue)
      .Case("-gdwarf-2", 2)
      .Case("-gdwarf-3", 3)
      .Case("-gdwarf-4", 4)
      .Case("-gdwarf-5", 5)
      .Default(0);
}

static void RenderDebugEnablingArgs(const ArgList &Args, ArgStringList &CmdArgs,
                                    codegenoptions::DebugInfoKind DebugInfoKind,
                                    unsigned DwarfVersion,
                                    llvm::DebuggerKind DebuggerTuning) {
  switch (DebugInfoKind) {
  case codegenoptions::DebugDirectivesOnly:
    CmdArgs.push_back("-debug-info-kind=line-directives-only");
    break;
  case codegenoptions::DebugLineTablesOnly:
    CmdArgs.push_back("-debug-info-kind=line-tables-only");
    break;
  case codegenoptions::LimitedDebugInfo:
    CmdArgs.push_back("-debug-info-kind=limited");
    break;
  case codegenoptions::FullDebugInfo:
    CmdArgs.push_back("-debug-info-kind=standalone");
    break;
  default:
    break;
  }
  if (DwarfVersion > 0)
    CmdArgs.push_back(
        Args.MakeArgString("-dwarf-version=" + Twine(DwarfVersion)));
  switch (DebuggerTuning) {
  case llvm::DebuggerKind::GDB:
    CmdArgs.push_back("-debugger-tuning=gdb");
    break;
  case llvm::DebuggerKind::LLDB:
    CmdArgs.push_back("-debugger-tuning=lldb");
    break;
  case llvm::DebuggerKind::SCE:
    CmdArgs.push_back("-debugger-tuning=sce");
    break;
  default:
    break;
  }
}

static bool checkDebugInfoOption(const Arg *A, const ArgList &Args,
                                 const Driver &D, const ToolChain &TC) {
  assert(A && "Expected non-nullptr argument.");
  if (TC.supportsDebugInfoOption(A))
    return true;
  D.Diag(diag::warn_drv_unsupported_debug_info_opt_for_target)
      << A->getAsString(Args) << TC.getTripleString();
  return false;
}

static void RenderDebugInfoCompressionArgs(const ArgList &Args,
                                           ArgStringList &CmdArgs,
                                           const Driver &D,
                                           const ToolChain &TC) {
  const Arg *A = Args.getLastArg(options::OPT_gz, options::OPT_gz_EQ);
  if (!A)
    return;
  if (checkDebugInfoOption(A, Args, D, TC)) {
    if (A->getOption().getID() == options::OPT_gz) {
      if (llvm::zlib::isAvailable())
        CmdArgs.push_back("--compress-debug-sections");
      else
        D.Diag(diag::warn_debug_compression_unavailable);
      return;
    }

    StringRef Value = A->getValue();
    if (Value == "none") {
      CmdArgs.push_back("--compress-debug-sections=none");
    } else if (Value == "zlib" || Value == "zlib-gnu") {
      if (llvm::zlib::isAvailable()) {
        CmdArgs.push_back(
            Args.MakeArgString("--compress-debug-sections=" + Twine(Value)));
      } else {
        D.Diag(diag::warn_debug_compression_unavailable);
      }
    } else {
      D.Diag(diag::err_drv_unsupported_option_argument)
          << A->getOption().getName() << Value;
    }
  }
}

static const char *RelocationModelName(llvm::Reloc::Model Model) {
  switch (Model) {
  case llvm::Reloc::Static:
    return "static";
  case llvm::Reloc::PIC_:
    return "pic";
  case llvm::Reloc::DynamicNoPIC:
    return "dynamic-no-pic";
  case llvm::Reloc::ROPI:
    return "ropi";
  case llvm::Reloc::RWPI:
    return "rwpi";
  case llvm::Reloc::ROPI_RWPI:
    return "ropi-rwpi";
  }
  llvm_unreachable("Unknown Reloc::Model kind");
}

void Clang::AddPreprocessingOptions(Compilation &C, const JobAction &JA,
                                    const Driver &D, const ArgList &Args,
                                    ArgStringList &CmdArgs,
                                    const InputInfo &Output,
                                    const InputInfoList &Inputs) const {
  const bool IsIAMCU = getToolChain().getTriple().isOSIAMCU();

  CheckPreprocessingOptions(D, Args);

  Args.AddLastArg(CmdArgs, options::OPT_C);
  Args.AddLastArg(CmdArgs, options::OPT_CC);

  // Handle dependency file generation.
  Arg *ArgM = Args.getLastArg(options::OPT_MM);
  if (!ArgM)
    ArgM = Args.getLastArg(options::OPT_M);
  Arg *ArgMD = Args.getLastArg(options::OPT_MMD);
  if (!ArgMD)
    ArgMD = Args.getLastArg(options::OPT_MD);

  // -M and -MM imply -w.
  if (ArgM)
    CmdArgs.push_back("-w");
  else
    ArgM = ArgMD;

  if (ArgM) {
    // Determine the output location.
    const char *DepFile;
    if (Arg *MF = Args.getLastArg(options::OPT_MF)) {
      DepFile = MF->getValue();
      C.addFailureResultFile(DepFile, &JA);
    } else if (Output.getType() == types::TY_Dependencies) {
      DepFile = Output.getFilename();
    } else if (!ArgMD) {
      DepFile = "-";
    } else if (ArgMD->getOption().matches(options::OPT_MMD) &&
               Args.hasArg(options::OPT_fintelfpga)) {
      // When generating dependency files for FPGA AOT, the output files will
      // always be named after the source file.
      DepFile = Args.MakeArgString(Twine(getBaseInputStem(Args, Inputs)) + ".d");
    } else {
      DepFile = getDependencyFileName(Args, Inputs);
      C.addFailureResultFile(DepFile, &JA);
    }
    CmdArgs.push_back("-dependency-file");
    CmdArgs.push_back(DepFile);

    bool HasTarget = false;
    for (const Arg *A : Args.filtered(options::OPT_MT, options::OPT_MQ)) {
      HasTarget = true;
      A->claim();
      if (A->getOption().matches(options::OPT_MT)) {
        A->render(Args, CmdArgs);
      } else {
        CmdArgs.push_back("-MT");
        SmallString<128> Quoted;
        QuoteTarget(A->getValue(), Quoted);
        CmdArgs.push_back(Args.MakeArgString(Quoted));
      }
    }

    // Add a default target if one wasn't specified.
    if (!HasTarget) {
      const char *DepTarget;

      // If user provided -o, that is the dependency target, except
      // when we are only generating a dependency file.
      Arg *OutputOpt = Args.getLastArg(options::OPT_o);
      if (OutputOpt && Output.getType() != types::TY_Dependencies) {
        DepTarget = OutputOpt->getValue();
      } else {
        // Otherwise derive from the base input.
        //
        // FIXME: This should use the computed output file location.
        SmallString<128> P(Inputs[0].getBaseInput());
        llvm::sys::path::replace_extension(P, "o");
        DepTarget = Args.MakeArgString(llvm::sys::path::filename(P));
      }

      CmdArgs.push_back("-MT");
      SmallString<128> Quoted;
      QuoteTarget(DepTarget, Quoted);
      CmdArgs.push_back(Args.MakeArgString(Quoted));
    }

    if (ArgM->getOption().matches(options::OPT_M) ||
        ArgM->getOption().matches(options::OPT_MD))
      CmdArgs.push_back("-sys-header-deps");
    if ((isa<PrecompileJobAction>(JA) &&
         !Args.hasArg(options::OPT_fno_module_file_deps)) ||
        Args.hasArg(options::OPT_fmodule_file_deps))
      CmdArgs.push_back("-module-file-deps");
  }

  if (Args.hasArg(options::OPT_MG)) {
    if (!ArgM || ArgM->getOption().matches(options::OPT_MD) ||
        ArgM->getOption().matches(options::OPT_MMD))
      D.Diag(diag::err_drv_mg_requires_m_or_mm);
    CmdArgs.push_back("-MG");
  }

  Args.AddLastArg(CmdArgs, options::OPT_MP);
  Args.AddLastArg(CmdArgs, options::OPT_MV);

  // Add offload include arguments specific for CUDA.  This must happen before
  // we -I or -include anything else, because we must pick up the CUDA headers
  // from the particular CUDA installation, rather than from e.g.
  // /usr/local/include.
  if (JA.isOffloading(Action::OFK_Cuda))
    getToolChain().AddCudaIncludeArgs(Args, CmdArgs);

  // If we are offloading to a target via OpenMP we need to include the
  // openmp_wrappers folder which contains alternative system headers.
  if (JA.isDeviceOffloading(Action::OFK_OpenMP) &&
      getToolChain().getTriple().isNVPTX()){
    if (!Args.hasArg(options::OPT_nobuiltininc)) {
      // Add openmp_wrappers/* to our system include path.  This lets us wrap
      // standard library headers.
      SmallString<128> P(D.ResourceDir);
      llvm::sys::path::append(P, "include");
      llvm::sys::path::append(P, "openmp_wrappers");
      CmdArgs.push_back("-internal-isystem");
      CmdArgs.push_back(Args.MakeArgString(P));
    }

    CmdArgs.push_back("-include");
    CmdArgs.push_back("__clang_openmp_math_declares.h");
  }

  // Add -i* options, and automatically translate to
  // -include-pch/-include-pth for transparent PCH support. It's
  // wonky, but we include looking for .gch so we can support seamless
  // replacement into a build system already set up to be generating
  // .gch files.

  if (getToolChain().getDriver().IsCLMode()) {
    const Arg *YcArg = Args.getLastArg(options::OPT__SLASH_Yc);
    const Arg *YuArg = Args.getLastArg(options::OPT__SLASH_Yu);
    if (YcArg && JA.getKind() >= Action::PrecompileJobClass &&
        JA.getKind() <= Action::AssembleJobClass) {
      CmdArgs.push_back(Args.MakeArgString("-building-pch-with-obj"));
    }
    if (YcArg || YuArg) {
      StringRef ThroughHeader = YcArg ? YcArg->getValue() : YuArg->getValue();
      if (!isa<PrecompileJobAction>(JA)) {
        CmdArgs.push_back("-include-pch");
        CmdArgs.push_back(Args.MakeArgString(D.GetClPchPath(
            C, !ThroughHeader.empty()
                   ? ThroughHeader
                   : llvm::sys::path::filename(Inputs[0].getBaseInput()))));
      }

      if (ThroughHeader.empty()) {
        CmdArgs.push_back(Args.MakeArgString(
            Twine("-pch-through-hdrstop-") + (YcArg ? "create" : "use")));
      } else {
        CmdArgs.push_back(
            Args.MakeArgString(Twine("-pch-through-header=") + ThroughHeader));
      }
    }
  }

  bool RenderedImplicitInclude = false;
  for (const Arg *A : Args.filtered(options::OPT_clang_i_Group)) {
    if (A->getOption().matches(options::OPT_include)) {
      // Handling of gcc-style gch precompiled headers.
      bool IsFirstImplicitInclude = !RenderedImplicitInclude;
      RenderedImplicitInclude = true;

      bool FoundPCH = false;
      SmallString<128> P(A->getValue());
      // We want the files to have a name like foo.h.pch. Add a dummy extension
      // so that replace_extension does the right thing.
      P += ".dummy";
      llvm::sys::path::replace_extension(P, "pch");
      if (llvm::sys::fs::exists(P))
        FoundPCH = true;

      if (!FoundPCH) {
        llvm::sys::path::replace_extension(P, "gch");
        if (llvm::sys::fs::exists(P)) {
          FoundPCH = true;
        }
      }

      if (FoundPCH) {
        if (IsFirstImplicitInclude) {
          A->claim();
          CmdArgs.push_back("-include-pch");
          CmdArgs.push_back(Args.MakeArgString(P));
          continue;
        } else {
          // Ignore the PCH if not first on command line and emit warning.
          D.Diag(diag::warn_drv_pch_not_first_include) << P
                                                       << A->getAsString(Args);
        }
      }
    } else if (A->getOption().matches(options::OPT_isystem_after)) {
      // Handling of paths which must come late.  These entries are handled by
      // the toolchain itself after the resource dir is inserted in the right
      // search order.
      // Do not claim the argument so that the use of the argument does not
      // silently go unnoticed on toolchains which do not honour the option.
      continue;
    } else if (A->getOption().matches(options::OPT_stdlibxx_isystem)) {
      // Translated to -internal-isystem by the driver, no need to pass to cc1.
      continue;
    }

    // Not translated, render as usual.
    A->claim();
    A->render(Args, CmdArgs);
  }

  Args.AddAllArgs(CmdArgs,
                  {options::OPT_D, options::OPT_U, options::OPT_I_Group,
                   options::OPT_F, options::OPT_index_header_map});

  // Add -Wp, and -Xpreprocessor if using the preprocessor.

  // FIXME: There is a very unfortunate problem here, some troubled
  // souls abuse -Wp, to pass preprocessor options in gcc syntax. To
  // really support that we would have to parse and then translate
  // those options. :(
  Args.AddAllArgValues(CmdArgs, options::OPT_Wp_COMMA,
                       options::OPT_Xpreprocessor);

  // -I- is a deprecated GCC feature, reject it.
  if (Arg *A = Args.getLastArg(options::OPT_I_))
    D.Diag(diag::err_drv_I_dash_not_supported) << A->getAsString(Args);

  // If we have a --sysroot, and don't have an explicit -isysroot flag, add an
  // -isysroot to the CC1 invocation.
  StringRef sysroot = C.getSysRoot();
  if (sysroot != "") {
    if (!Args.hasArg(options::OPT_isysroot)) {
      CmdArgs.push_back("-isysroot");
      CmdArgs.push_back(C.getArgs().MakeArgString(sysroot));
    }
  }

  // Parse additional include paths from environment variables.
  // FIXME: We should probably sink the logic for handling these from the
  // frontend into the driver. It will allow deleting 4 otherwise unused flags.
  // CPATH - included following the user specified includes (but prior to
  // builtin and standard includes).
  addDirectoryList(Args, CmdArgs, "-I", "CPATH");
  // C_INCLUDE_PATH - system includes enabled when compiling C.
  addDirectoryList(Args, CmdArgs, "-c-isystem", "C_INCLUDE_PATH");
  // CPLUS_INCLUDE_PATH - system includes enabled when compiling C++.
  addDirectoryList(Args, CmdArgs, "-cxx-isystem", "CPLUS_INCLUDE_PATH");
  // OBJC_INCLUDE_PATH - system includes enabled when compiling ObjC.
  addDirectoryList(Args, CmdArgs, "-objc-isystem", "OBJC_INCLUDE_PATH");
  // OBJCPLUS_INCLUDE_PATH - system includes enabled when compiling ObjC++.
  addDirectoryList(Args, CmdArgs, "-objcxx-isystem", "OBJCPLUS_INCLUDE_PATH");

  // While adding the include arguments, we also attempt to retrieve the
  // arguments of related offloading toolchains or arguments that are specific
  // of an offloading programming model.

  // Add C++ include arguments, if needed.
  if (types::isCXX(Inputs[0].getType())) {
    bool HasStdlibxxIsystem = Args.hasArg(options::OPT_stdlibxx_isystem);
    forAllAssociatedToolChains(
        C, JA, getToolChain(),
        [&Args, &CmdArgs, HasStdlibxxIsystem](const ToolChain &TC) {
          HasStdlibxxIsystem ? TC.AddClangCXXStdlibIsystemArgs(Args, CmdArgs)
                             : TC.AddClangCXXStdlibIncludeArgs(Args, CmdArgs);
        });
  }

  // Add system include arguments for all targets but IAMCU.
  if (!IsIAMCU)
    forAllAssociatedToolChains(C, JA, getToolChain(),
                               [&Args, &CmdArgs](const ToolChain &TC) {
                                 TC.AddClangSystemIncludeArgs(Args, CmdArgs);
                               });
  else {
    // For IAMCU add special include arguments.
    getToolChain().AddIAMCUIncludeArgs(Args, CmdArgs);
  }
}

// FIXME: Move to target hook.
static bool isSignedCharDefault(const llvm::Triple &Triple) {
  switch (Triple.getArch()) {
  default:
    return true;

  case llvm::Triple::aarch64:
  case llvm::Triple::aarch64_be:
  case llvm::Triple::arm:
  case llvm::Triple::armeb:
  case llvm::Triple::thumb:
  case llvm::Triple::thumbeb:
    if (Triple.isOSDarwin() || Triple.isOSWindows())
      return true;
    return false;

  case llvm::Triple::ppc:
  case llvm::Triple::ppc64:
    if (Triple.isOSDarwin())
      return true;
    return false;

  case llvm::Triple::hexagon:
  case llvm::Triple::ppc64le:
  case llvm::Triple::riscv32:
  case llvm::Triple::riscv64:
  case llvm::Triple::systemz:
  case llvm::Triple::xcore:
    return false;
  }
}

static bool isNoCommonDefault(const llvm::Triple &Triple) {
  switch (Triple.getArch()) {
  default:
    if (Triple.isOSFuchsia())
      return true;
    return false;

  case llvm::Triple::xcore:
  case llvm::Triple::wasm32:
  case llvm::Triple::wasm64:
    return true;
  }
}

namespace {
void RenderARMABI(const llvm::Triple &Triple, const ArgList &Args,
                  ArgStringList &CmdArgs) {
  // Select the ABI to use.
  // FIXME: Support -meabi.
  // FIXME: Parts of this are duplicated in the backend, unify this somehow.
  const char *ABIName = nullptr;
  if (Arg *A = Args.getLastArg(options::OPT_mabi_EQ)) {
    ABIName = A->getValue();
  } else {
    std::string CPU = getCPUName(Args, Triple, /*FromAs*/ false);
    ABIName = llvm::ARM::computeDefaultTargetABI(Triple, CPU).data();
  }

  CmdArgs.push_back("-target-abi");
  CmdArgs.push_back(ABIName);
}
}

void Clang::AddARMTargetArgs(const llvm::Triple &Triple, const ArgList &Args,
                             ArgStringList &CmdArgs, bool KernelOrKext) const {
  RenderARMABI(Triple, Args, CmdArgs);

  // Determine floating point ABI from the options & target defaults.
  arm::FloatABI ABI = arm::getARMFloatABI(getToolChain(), Args);
  if (ABI == arm::FloatABI::Soft) {
    // Floating point operations and argument passing are soft.
    // FIXME: This changes CPP defines, we need -target-soft-float.
    CmdArgs.push_back("-msoft-float");
    CmdArgs.push_back("-mfloat-abi");
    CmdArgs.push_back("soft");
  } else if (ABI == arm::FloatABI::SoftFP) {
    // Floating point operations are hard, but argument passing is soft.
    CmdArgs.push_back("-mfloat-abi");
    CmdArgs.push_back("soft");
  } else {
    // Floating point operations and argument passing are hard.
    assert(ABI == arm::FloatABI::Hard && "Invalid float abi!");
    CmdArgs.push_back("-mfloat-abi");
    CmdArgs.push_back("hard");
  }

  // Forward the -mglobal-merge option for explicit control over the pass.
  if (Arg *A = Args.getLastArg(options::OPT_mglobal_merge,
                               options::OPT_mno_global_merge)) {
    CmdArgs.push_back("-mllvm");
    if (A->getOption().matches(options::OPT_mno_global_merge))
      CmdArgs.push_back("-arm-global-merge=false");
    else
      CmdArgs.push_back("-arm-global-merge=true");
  }

  if (!Args.hasFlag(options::OPT_mimplicit_float,
                    options::OPT_mno_implicit_float, true))
    CmdArgs.push_back("-no-implicit-float");

  if (Args.getLastArg(options::OPT_mcmse))
    CmdArgs.push_back("-mcmse");
}

void Clang::RenderTargetOptions(const llvm::Triple &EffectiveTriple,
                                const ArgList &Args, bool KernelOrKext,
                                ArgStringList &CmdArgs) const {
  const ToolChain &TC = getToolChain();

  // Add the target features
  getTargetFeatures(TC, EffectiveTriple, Args, CmdArgs, false);

  // Add target specific flags.
  switch (TC.getArch()) {
  default:
    break;

  case llvm::Triple::arm:
  case llvm::Triple::armeb:
  case llvm::Triple::thumb:
  case llvm::Triple::thumbeb:
    // Use the effective triple, which takes into account the deployment target.
    AddARMTargetArgs(EffectiveTriple, Args, CmdArgs, KernelOrKext);
    CmdArgs.push_back("-fallow-half-arguments-and-returns");
    break;

  case llvm::Triple::aarch64:
  case llvm::Triple::aarch64_be:
    AddAArch64TargetArgs(Args, CmdArgs);
    CmdArgs.push_back("-fallow-half-arguments-and-returns");
    break;

  case llvm::Triple::mips:
  case llvm::Triple::mipsel:
  case llvm::Triple::mips64:
  case llvm::Triple::mips64el:
    AddMIPSTargetArgs(Args, CmdArgs);
    break;

  case llvm::Triple::ppc:
  case llvm::Triple::ppc64:
  case llvm::Triple::ppc64le:
    AddPPCTargetArgs(Args, CmdArgs);
    break;

  case llvm::Triple::riscv32:
  case llvm::Triple::riscv64:
    AddRISCVTargetArgs(Args, CmdArgs);
    break;

  case llvm::Triple::sparc:
  case llvm::Triple::sparcel:
  case llvm::Triple::sparcv9:
    AddSparcTargetArgs(Args, CmdArgs);
    break;

  case llvm::Triple::systemz:
    AddSystemZTargetArgs(Args, CmdArgs);
    break;

  case llvm::Triple::x86:
  case llvm::Triple::x86_64:
    AddX86TargetArgs(Args, CmdArgs);
    break;

  case llvm::Triple::lanai:
    AddLanaiTargetArgs(Args, CmdArgs);
    break;

  case llvm::Triple::hexagon:
    AddHexagonTargetArgs(Args, CmdArgs);
    break;

  case llvm::Triple::wasm32:
  case llvm::Triple::wasm64:
    AddWebAssemblyTargetArgs(Args, CmdArgs);
    break;
  }
}

// Parse -mbranch-protection=<protection>[+<protection>]* where
//   <protection> ::= standard | none | [bti,pac-ret[+b-key,+leaf]*]
// Returns a triple of (return address signing Scope, signing key, require
// landing pads)
static std::tuple<StringRef, StringRef, bool>
ParseAArch64BranchProtection(const Driver &D, const ArgList &Args,
                             const Arg *A) {
  StringRef Scope = "none";
  StringRef Key = "a_key";
  bool IndirectBranches = false;

  StringRef Value = A->getValue();
  // This maps onto -mbranch-protection=<scope>+<key>

  if (Value.equals("standard")) {
    Scope = "non-leaf";
    Key = "a_key";
    IndirectBranches = true;

  } else if (!Value.equals("none")) {
    SmallVector<StringRef, 4> BranchProtection;
    StringRef(A->getValue()).split(BranchProtection, '+');

    auto Protection = BranchProtection.begin();
    while (Protection != BranchProtection.end()) {
      if (Protection->equals("bti"))
        IndirectBranches = true;
      else if (Protection->equals("pac-ret")) {
        Scope = "non-leaf";
        while (++Protection != BranchProtection.end()) {
          // Inner loop as "leaf" and "b-key" options must only appear attached
          // to pac-ret.
          if (Protection->equals("leaf"))
            Scope = "all";
          else if (Protection->equals("b-key"))
            Key = "b_key";
          else
            break;
        }
        Protection--;
      } else
        D.Diag(diag::err_invalid_branch_protection)
            << *Protection << A->getAsString(Args);
      Protection++;
    }
  }

  return std::make_tuple(Scope, Key, IndirectBranches);
}

namespace {
void RenderAArch64ABI(const llvm::Triple &Triple, const ArgList &Args,
                      ArgStringList &CmdArgs) {
  const char *ABIName = nullptr;
  if (Arg *A = Args.getLastArg(options::OPT_mabi_EQ))
    ABIName = A->getValue();
  else if (Triple.isOSDarwin())
    ABIName = "darwinpcs";
  else
    ABIName = "aapcs";

  CmdArgs.push_back("-target-abi");
  CmdArgs.push_back(ABIName);
}
}

void Clang::AddAArch64TargetArgs(const ArgList &Args,
                                 ArgStringList &CmdArgs) const {
  const llvm::Triple &Triple = getToolChain().getEffectiveTriple();

  if (!Args.hasFlag(options::OPT_mred_zone, options::OPT_mno_red_zone, true) ||
      Args.hasArg(options::OPT_mkernel) ||
      Args.hasArg(options::OPT_fapple_kext))
    CmdArgs.push_back("-disable-red-zone");

  if (!Args.hasFlag(options::OPT_mimplicit_float,
                    options::OPT_mno_implicit_float, true))
    CmdArgs.push_back("-no-implicit-float");

  RenderAArch64ABI(Triple, Args, CmdArgs);

  if (Arg *A = Args.getLastArg(options::OPT_mfix_cortex_a53_835769,
                               options::OPT_mno_fix_cortex_a53_835769)) {
    CmdArgs.push_back("-mllvm");
    if (A->getOption().matches(options::OPT_mfix_cortex_a53_835769))
      CmdArgs.push_back("-aarch64-fix-cortex-a53-835769=1");
    else
      CmdArgs.push_back("-aarch64-fix-cortex-a53-835769=0");
  } else if (Triple.isAndroid()) {
    // Enabled A53 errata (835769) workaround by default on android
    CmdArgs.push_back("-mllvm");
    CmdArgs.push_back("-aarch64-fix-cortex-a53-835769=1");
  }

  // Forward the -mglobal-merge option for explicit control over the pass.
  if (Arg *A = Args.getLastArg(options::OPT_mglobal_merge,
                               options::OPT_mno_global_merge)) {
    CmdArgs.push_back("-mllvm");
    if (A->getOption().matches(options::OPT_mno_global_merge))
      CmdArgs.push_back("-aarch64-enable-global-merge=false");
    else
      CmdArgs.push_back("-aarch64-enable-global-merge=true");
  }

  // Enable/disable return address signing and indirect branch targets.
  if (Arg *A = Args.getLastArg(options::OPT_msign_return_address_EQ,
                               options::OPT_mbranch_protection_EQ)) {

    const Driver &D = getToolChain().getDriver();

    StringRef Scope, Key;
    bool IndirectBranches;

    if (A->getOption().matches(options::OPT_msign_return_address_EQ)) {
      Scope = A->getValue();
      if (!Scope.equals("none") && !Scope.equals("non-leaf") &&
          !Scope.equals("all"))
        D.Diag(diag::err_invalid_branch_protection)
            << Scope << A->getAsString(Args);
      Key = "a_key";
      IndirectBranches = false;
    } else
      std::tie(Scope, Key, IndirectBranches) =
          ParseAArch64BranchProtection(D, Args, A);

    CmdArgs.push_back(
        Args.MakeArgString(Twine("-msign-return-address=") + Scope));
    CmdArgs.push_back(
        Args.MakeArgString(Twine("-msign-return-address-key=") + Key));
    if (IndirectBranches)
      CmdArgs.push_back("-mbranch-target-enforce");
  }
}

void Clang::AddMIPSTargetArgs(const ArgList &Args,
                              ArgStringList &CmdArgs) const {
  const Driver &D = getToolChain().getDriver();
  StringRef CPUName;
  StringRef ABIName;
  const llvm::Triple &Triple = getToolChain().getTriple();
  mips::getMipsCPUAndABI(Args, Triple, CPUName, ABIName);

  CmdArgs.push_back("-target-abi");
  CmdArgs.push_back(ABIName.data());

  mips::FloatABI ABI = mips::getMipsFloatABI(D, Args, Triple);
  if (ABI == mips::FloatABI::Soft) {
    // Floating point operations and argument passing are soft.
    CmdArgs.push_back("-msoft-float");
    CmdArgs.push_back("-mfloat-abi");
    CmdArgs.push_back("soft");
  } else {
    // Floating point operations and argument passing are hard.
    assert(ABI == mips::FloatABI::Hard && "Invalid float abi!");
    CmdArgs.push_back("-mfloat-abi");
    CmdArgs.push_back("hard");
  }

  if (Arg *A = Args.getLastArg(options::OPT_mldc1_sdc1,
                               options::OPT_mno_ldc1_sdc1)) {
    if (A->getOption().matches(options::OPT_mno_ldc1_sdc1)) {
      CmdArgs.push_back("-mllvm");
      CmdArgs.push_back("-mno-ldc1-sdc1");
    }
  }

  if (Arg *A = Args.getLastArg(options::OPT_mcheck_zero_division,
                               options::OPT_mno_check_zero_division)) {
    if (A->getOption().matches(options::OPT_mno_check_zero_division)) {
      CmdArgs.push_back("-mllvm");
      CmdArgs.push_back("-mno-check-zero-division");
    }
  }

  if (Arg *A = Args.getLastArg(options::OPT_G)) {
    StringRef v = A->getValue();
    CmdArgs.push_back("-mllvm");
    CmdArgs.push_back(Args.MakeArgString("-mips-ssection-threshold=" + v));
    A->claim();
  }

  Arg *GPOpt = Args.getLastArg(options::OPT_mgpopt, options::OPT_mno_gpopt);
  Arg *ABICalls =
      Args.getLastArg(options::OPT_mabicalls, options::OPT_mno_abicalls);

  // -mabicalls is the default for many MIPS environments, even with -fno-pic.
  // -mgpopt is the default for static, -fno-pic environments but these two
  // options conflict. We want to be certain that -mno-abicalls -mgpopt is
  // the only case where -mllvm -mgpopt is passed.
  // NOTE: We need a warning here or in the backend to warn when -mgpopt is
  //       passed explicitly when compiling something with -mabicalls
  //       (implictly) in affect. Currently the warning is in the backend.
  //
  // When the ABI in use is  N64, we also need to determine the PIC mode that
  // is in use, as -fno-pic for N64 implies -mno-abicalls.
  bool NoABICalls =
      ABICalls && ABICalls->getOption().matches(options::OPT_mno_abicalls);

  llvm::Reloc::Model RelocationModel;
  unsigned PICLevel;
  bool IsPIE;
  std::tie(RelocationModel, PICLevel, IsPIE) =
      ParsePICArgs(getToolChain(), Args);

  NoABICalls = NoABICalls ||
               (RelocationModel == llvm::Reloc::Static && ABIName == "n64");

  bool WantGPOpt = GPOpt && GPOpt->getOption().matches(options::OPT_mgpopt);
  // We quietly ignore -mno-gpopt as the backend defaults to -mno-gpopt.
  if (NoABICalls && (!GPOpt || WantGPOpt)) {
    CmdArgs.push_back("-mllvm");
    CmdArgs.push_back("-mgpopt");

    Arg *LocalSData = Args.getLastArg(options::OPT_mlocal_sdata,
                                      options::OPT_mno_local_sdata);
    Arg *ExternSData = Args.getLastArg(options::OPT_mextern_sdata,
                                       options::OPT_mno_extern_sdata);
    Arg *EmbeddedData = Args.getLastArg(options::OPT_membedded_data,
                                        options::OPT_mno_embedded_data);
    if (LocalSData) {
      CmdArgs.push_back("-mllvm");
      if (LocalSData->getOption().matches(options::OPT_mlocal_sdata)) {
        CmdArgs.push_back("-mlocal-sdata=1");
      } else {
        CmdArgs.push_back("-mlocal-sdata=0");
      }
      LocalSData->claim();
    }

    if (ExternSData) {
      CmdArgs.push_back("-mllvm");
      if (ExternSData->getOption().matches(options::OPT_mextern_sdata)) {
        CmdArgs.push_back("-mextern-sdata=1");
      } else {
        CmdArgs.push_back("-mextern-sdata=0");
      }
      ExternSData->claim();
    }

    if (EmbeddedData) {
      CmdArgs.push_back("-mllvm");
      if (EmbeddedData->getOption().matches(options::OPT_membedded_data)) {
        CmdArgs.push_back("-membedded-data=1");
      } else {
        CmdArgs.push_back("-membedded-data=0");
      }
      EmbeddedData->claim();
    }

  } else if ((!ABICalls || (!NoABICalls && ABICalls)) && WantGPOpt)
    D.Diag(diag::warn_drv_unsupported_gpopt) << (ABICalls ? 0 : 1);

  if (GPOpt)
    GPOpt->claim();

  if (Arg *A = Args.getLastArg(options::OPT_mcompact_branches_EQ)) {
    StringRef Val = StringRef(A->getValue());
    if (mips::hasCompactBranches(CPUName)) {
      if (Val == "never" || Val == "always" || Val == "optimal") {
        CmdArgs.push_back("-mllvm");
        CmdArgs.push_back(Args.MakeArgString("-mips-compact-branches=" + Val));
      } else
        D.Diag(diag::err_drv_unsupported_option_argument)
            << A->getOption().getName() << Val;
    } else
      D.Diag(diag::warn_target_unsupported_compact_branches) << CPUName;
  }

  if (Arg *A = Args.getLastArg(options::OPT_mrelax_pic_calls,
                               options::OPT_mno_relax_pic_calls)) {
    if (A->getOption().matches(options::OPT_mno_relax_pic_calls)) {
      CmdArgs.push_back("-mllvm");
      CmdArgs.push_back("-mips-jalr-reloc=0");
    }
  }
}

void Clang::AddPPCTargetArgs(const ArgList &Args,
                             ArgStringList &CmdArgs) const {
  // Select the ABI to use.
  const char *ABIName = nullptr;
  if (getToolChain().getTriple().isOSLinux())
    switch (getToolChain().getArch()) {
    case llvm::Triple::ppc64: {
      // When targeting a processor that supports QPX, or if QPX is
      // specifically enabled, default to using the ABI that supports QPX (so
      // long as it is not specifically disabled).
      bool HasQPX = false;
      if (Arg *A = Args.getLastArg(options::OPT_mcpu_EQ))
        HasQPX = A->getValue() == StringRef("a2q");
      HasQPX = Args.hasFlag(options::OPT_mqpx, options::OPT_mno_qpx, HasQPX);
      if (HasQPX) {
        ABIName = "elfv1-qpx";
        break;
      }

      ABIName = "elfv1";
      break;
    }
    case llvm::Triple::ppc64le:
      ABIName = "elfv2";
      break;
    default:
      break;
    }

  bool IEEELongDouble = false;
  for (const Arg *A : Args.filtered(options::OPT_mabi_EQ)) {
    StringRef V = A->getValue();
    if (V == "ieeelongdouble")
      IEEELongDouble = true;
    else if (V == "ibmlongdouble")
      IEEELongDouble = false;
    else if (V != "altivec")
      // The ppc64 linux abis are all "altivec" abis by default. Accept and ignore
      // the option if given as we don't have backend support for any targets
      // that don't use the altivec abi.
      ABIName = A->getValue();
  }
  if (IEEELongDouble)
    CmdArgs.push_back("-mabi=ieeelongdouble");

  ppc::FloatABI FloatABI =
      ppc::getPPCFloatABI(getToolChain().getDriver(), Args);

  if (FloatABI == ppc::FloatABI::Soft) {
    // Floating point operations and argument passing are soft.
    CmdArgs.push_back("-msoft-float");
    CmdArgs.push_back("-mfloat-abi");
    CmdArgs.push_back("soft");
  } else {
    // Floating point operations and argument passing are hard.
    assert(FloatABI == ppc::FloatABI::Hard && "Invalid float abi!");
    CmdArgs.push_back("-mfloat-abi");
    CmdArgs.push_back("hard");
  }

  if (ABIName) {
    CmdArgs.push_back("-target-abi");
    CmdArgs.push_back(ABIName);
  }
}

void Clang::AddRISCVTargetArgs(const ArgList &Args,
                               ArgStringList &CmdArgs) const {
  const llvm::Triple &Triple = getToolChain().getTriple();
  StringRef ABIName = riscv::getRISCVABI(Args, Triple);

  CmdArgs.push_back("-target-abi");
  CmdArgs.push_back(ABIName.data());
}

void Clang::AddSparcTargetArgs(const ArgList &Args,
                               ArgStringList &CmdArgs) const {
  sparc::FloatABI FloatABI =
      sparc::getSparcFloatABI(getToolChain().getDriver(), Args);

  if (FloatABI == sparc::FloatABI::Soft) {
    // Floating point operations and argument passing are soft.
    CmdArgs.push_back("-msoft-float");
    CmdArgs.push_back("-mfloat-abi");
    CmdArgs.push_back("soft");
  } else {
    // Floating point operations and argument passing are hard.
    assert(FloatABI == sparc::FloatABI::Hard && "Invalid float abi!");
    CmdArgs.push_back("-mfloat-abi");
    CmdArgs.push_back("hard");
  }
}

void Clang::AddSystemZTargetArgs(const ArgList &Args,
                                 ArgStringList &CmdArgs) const {
  if (Args.hasFlag(options::OPT_mbackchain, options::OPT_mno_backchain, false))
    CmdArgs.push_back("-mbackchain");
}

void Clang::AddX86TargetArgs(const ArgList &Args,
                             ArgStringList &CmdArgs) const {
  if (!Args.hasFlag(options::OPT_mred_zone, options::OPT_mno_red_zone, true) ||
      Args.hasArg(options::OPT_mkernel) ||
      Args.hasArg(options::OPT_fapple_kext))
    CmdArgs.push_back("-disable-red-zone");

  if (!Args.hasFlag(options::OPT_mtls_direct_seg_refs,
                    options::OPT_mno_tls_direct_seg_refs, true))
    CmdArgs.push_back("-mno-tls-direct-seg-refs");

  // Default to avoid implicit floating-point for kernel/kext code, but allow
  // that to be overridden with -mno-soft-float.
  bool NoImplicitFloat = (Args.hasArg(options::OPT_mkernel) ||
                          Args.hasArg(options::OPT_fapple_kext));
  if (Arg *A = Args.getLastArg(
          options::OPT_msoft_float, options::OPT_mno_soft_float,
          options::OPT_mimplicit_float, options::OPT_mno_implicit_float)) {
    const Option &O = A->getOption();
    NoImplicitFloat = (O.matches(options::OPT_mno_implicit_float) ||
                       O.matches(options::OPT_msoft_float));
  }
  if (NoImplicitFloat)
    CmdArgs.push_back("-no-implicit-float");

  if (Arg *A = Args.getLastArg(options::OPT_masm_EQ)) {
    StringRef Value = A->getValue();
    if (Value == "intel" || Value == "att") {
      CmdArgs.push_back("-mllvm");
      CmdArgs.push_back(Args.MakeArgString("-x86-asm-syntax=" + Value));
    } else {
      getToolChain().getDriver().Diag(diag::err_drv_unsupported_option_argument)
          << A->getOption().getName() << Value;
    }
  } else if (getToolChain().getDriver().IsCLMode()) {
    CmdArgs.push_back("-mllvm");
    CmdArgs.push_back("-x86-asm-syntax=intel");
  }

  // Set flags to support MCU ABI.
  if (Args.hasFlag(options::OPT_miamcu, options::OPT_mno_iamcu, false)) {
    CmdArgs.push_back("-mfloat-abi");
    CmdArgs.push_back("soft");
    CmdArgs.push_back("-mstack-alignment=4");
  }
}

void Clang::AddHexagonTargetArgs(const ArgList &Args,
                                 ArgStringList &CmdArgs) const {
  CmdArgs.push_back("-mqdsp6-compat");
  CmdArgs.push_back("-Wreturn-type");

  if (auto G = toolchains::HexagonToolChain::getSmallDataThreshold(Args)) {
    CmdArgs.push_back("-mllvm");
    CmdArgs.push_back(Args.MakeArgString("-hexagon-small-data-threshold=" +
                                         Twine(G.getValue())));
  }

  if (!Args.hasArg(options::OPT_fno_short_enums))
    CmdArgs.push_back("-fshort-enums");
  if (Args.getLastArg(options::OPT_mieee_rnd_near)) {
    CmdArgs.push_back("-mllvm");
    CmdArgs.push_back("-enable-hexagon-ieee-rnd-near");
  }
  CmdArgs.push_back("-mllvm");
  CmdArgs.push_back("-machine-sink-split=0");
}

void Clang::AddLanaiTargetArgs(const ArgList &Args,
                               ArgStringList &CmdArgs) const {
  if (Arg *A = Args.getLastArg(options::OPT_mcpu_EQ)) {
    StringRef CPUName = A->getValue();

    CmdArgs.push_back("-target-cpu");
    CmdArgs.push_back(Args.MakeArgString(CPUName));
  }
  if (Arg *A = Args.getLastArg(options::OPT_mregparm_EQ)) {
    StringRef Value = A->getValue();
    // Only support mregparm=4 to support old usage. Report error for all other
    // cases.
    int Mregparm;
    if (Value.getAsInteger(10, Mregparm)) {
      if (Mregparm != 4) {
        getToolChain().getDriver().Diag(
            diag::err_drv_unsupported_option_argument)
            << A->getOption().getName() << Value;
      }
    }
  }
}

void Clang::AddWebAssemblyTargetArgs(const ArgList &Args,
                                     ArgStringList &CmdArgs) const {
  // Default to "hidden" visibility.
  if (!Args.hasArg(options::OPT_fvisibility_EQ,
                   options::OPT_fvisibility_ms_compat)) {
    CmdArgs.push_back("-fvisibility");
    CmdArgs.push_back("hidden");
  }
}

void Clang::DumpCompilationDatabase(Compilation &C, StringRef Filename,
                                    StringRef Target, const InputInfo &Output,
                                    const InputInfo &Input, const ArgList &Args) const {
  // If this is a dry run, do not create the compilation database file.
  if (C.getArgs().hasArg(options::OPT__HASH_HASH_HASH))
    return;

  using llvm::yaml::escape;
  const Driver &D = getToolChain().getDriver();

  if (!CompilationDatabase) {
    std::error_code EC;
    auto File = std::make_unique<llvm::raw_fd_ostream>(Filename, EC,
                                                        llvm::sys::fs::OF_Text);
    if (EC) {
      D.Diag(clang::diag::err_drv_compilationdatabase) << Filename
                                                       << EC.message();
      return;
    }
    CompilationDatabase = std::move(File);
  }
  auto &CDB = *CompilationDatabase;
  auto CWD = D.getVFS().getCurrentWorkingDirectory();
  if (!CWD)
    CWD = ".";
  CDB << "{ \"directory\": \"" << escape(*CWD) << "\"";
  CDB << ", \"file\": \"" << escape(Input.getFilename()) << "\"";
  CDB << ", \"output\": \"" << escape(Output.getFilename()) << "\"";
  CDB << ", \"arguments\": [\"" << escape(D.ClangExecutable) << "\"";
  SmallString<128> Buf;
  Buf = "-x";
  Buf += types::getTypeName(Input.getType());
  CDB << ", \"" << escape(Buf) << "\"";
  if (!D.SysRoot.empty() && !Args.hasArg(options::OPT__sysroot_EQ)) {
    Buf = "--sysroot=";
    Buf += D.SysRoot;
    CDB << ", \"" << escape(Buf) << "\"";
  }
  CDB << ", \"" << escape(Input.getFilename()) << "\"";
  for (auto &A: Args) {
    auto &O = A->getOption();
    // Skip language selection, which is positional.
    if (O.getID() == options::OPT_x)
      continue;
    // Skip writing dependency output and the compilation database itself.
    if (O.getGroup().isValid() && O.getGroup().getID() == options::OPT_M_Group)
      continue;
    if (O.getID() == options::OPT_gen_cdb_fragment_path)
      continue;
    // Skip inputs.
    if (O.getKind() == Option::InputClass)
      continue;
    // All other arguments are quoted and appended.
    ArgStringList ASL;
    A->render(Args, ASL);
    for (auto &it: ASL)
      CDB << ", \"" << escape(it) << "\"";
  }
  Buf = "--target=";
  Buf += Target;
  CDB << ", \"" << escape(Buf) << "\"]},\n";
}

void Clang::DumpCompilationDatabaseFragmentToDir(
    StringRef Dir, Compilation &C, StringRef Target, const InputInfo &Output,
    const InputInfo &Input, const llvm::opt::ArgList &Args) const {
  // If this is a dry run, do not create the compilation database file.
  if (C.getArgs().hasArg(options::OPT__HASH_HASH_HASH))
    return;

  if (CompilationDatabase)
    DumpCompilationDatabase(C, "", Target, Output, Input, Args);

  SmallString<256> Path = Dir;
  const auto &Driver = C.getDriver();
  Driver.getVFS().makeAbsolute(Path);
  auto Err = llvm::sys::fs::create_directory(Path, /*IgnoreExisting=*/true);
  if (Err) {
    Driver.Diag(diag::err_drv_compilationdatabase) << Dir << Err.message();
    return;
  }

  llvm::sys::path::append(
      Path,
      Twine(llvm::sys::path::filename(Input.getFilename())) + ".%%%%.json");
  int FD;
  SmallString<256> TempPath;
  Err = llvm::sys::fs::createUniqueFile(Path, FD, TempPath);
  if (Err) {
    Driver.Diag(diag::err_drv_compilationdatabase) << Path << Err.message();
    return;
  }
  CompilationDatabase =
      std::make_unique<llvm::raw_fd_ostream>(FD, /*shouldClose=*/true);
  DumpCompilationDatabase(C, "", Target, Output, Input, Args);
}

static void CollectArgsForIntegratedAssembler(Compilation &C,
                                              const ArgList &Args,
                                              ArgStringList &CmdArgs,
                                              const Driver &D) {
  if (UseRelaxAll(C, Args))
    CmdArgs.push_back("-mrelax-all");

  // Only default to -mincremental-linker-compatible if we think we are
  // targeting the MSVC linker.
  bool DefaultIncrementalLinkerCompatible =
      C.getDefaultToolChain().getTriple().isWindowsMSVCEnvironment();
  if (Args.hasFlag(options::OPT_mincremental_linker_compatible,
                   options::OPT_mno_incremental_linker_compatible,
                   DefaultIncrementalLinkerCompatible))
    CmdArgs.push_back("-mincremental-linker-compatible");

  switch (C.getDefaultToolChain().getArch()) {
  case llvm::Triple::arm:
  case llvm::Triple::armeb:
  case llvm::Triple::thumb:
  case llvm::Triple::thumbeb:
    if (Arg *A = Args.getLastArg(options::OPT_mimplicit_it_EQ)) {
      StringRef Value = A->getValue();
      if (Value == "always" || Value == "never" || Value == "arm" ||
          Value == "thumb") {
        CmdArgs.push_back("-mllvm");
        CmdArgs.push_back(Args.MakeArgString("-arm-implicit-it=" + Value));
      } else {
        D.Diag(diag::err_drv_unsupported_option_argument)
            << A->getOption().getName() << Value;
      }
    }
    break;
  default:
    break;
  }

  // If you add more args here, also add them to the block below that
  // starts with "// If CollectArgsForIntegratedAssembler() isn't called below".

  // When passing -I arguments to the assembler we sometimes need to
  // unconditionally take the next argument.  For example, when parsing
  // '-Wa,-I -Wa,foo' we need to accept the -Wa,foo arg after seeing the
  // -Wa,-I arg and when parsing '-Wa,-I,foo' we need to accept the 'foo'
  // arg after parsing the '-I' arg.
  bool TakeNextArg = false;

  bool UseRelaxRelocations = C.getDefaultToolChain().useRelaxRelocations();
  bool UseNoExecStack = C.getDefaultToolChain().isNoExecStackDefault();
  const char *MipsTargetFeature = nullptr;
  for (const Arg *A :
       Args.filtered(options::OPT_Wa_COMMA, options::OPT_Xassembler)) {
    A->claim();

    for (StringRef Value : A->getValues()) {
      if (TakeNextArg) {
        CmdArgs.push_back(Value.data());
        TakeNextArg = false;
        continue;
      }

      if (C.getDefaultToolChain().getTriple().isOSBinFormatCOFF() &&
          Value == "-mbig-obj")
        continue; // LLVM handles bigobj automatically

      switch (C.getDefaultToolChain().getArch()) {
      default:
        break;
      case llvm::Triple::thumb:
      case llvm::Triple::thumbeb:
      case llvm::Triple::arm:
      case llvm::Triple::armeb:
        if (Value == "-mthumb")
          // -mthumb has already been processed in ComputeLLVMTriple()
          // recognize but skip over here.
          continue;
        break;
      case llvm::Triple::mips:
      case llvm::Triple::mipsel:
      case llvm::Triple::mips64:
      case llvm::Triple::mips64el:
        if (Value == "--trap") {
          CmdArgs.push_back("-target-feature");
          CmdArgs.push_back("+use-tcc-in-div");
          continue;
        }
        if (Value == "--break") {
          CmdArgs.push_back("-target-feature");
          CmdArgs.push_back("-use-tcc-in-div");
          continue;
        }
        if (Value.startswith("-msoft-float")) {
          CmdArgs.push_back("-target-feature");
          CmdArgs.push_back("+soft-float");
          continue;
        }
        if (Value.startswith("-mhard-float")) {
          CmdArgs.push_back("-target-feature");
          CmdArgs.push_back("-soft-float");
          continue;
        }

        MipsTargetFeature = llvm::StringSwitch<const char *>(Value)
                                .Case("-mips1", "+mips1")
                                .Case("-mips2", "+mips2")
                                .Case("-mips3", "+mips3")
                                .Case("-mips4", "+mips4")
                                .Case("-mips5", "+mips5")
                                .Case("-mips32", "+mips32")
                                .Case("-mips32r2", "+mips32r2")
                                .Case("-mips32r3", "+mips32r3")
                                .Case("-mips32r5", "+mips32r5")
                                .Case("-mips32r6", "+mips32r6")
                                .Case("-mips64", "+mips64")
                                .Case("-mips64r2", "+mips64r2")
                                .Case("-mips64r3", "+mips64r3")
                                .Case("-mips64r5", "+mips64r5")
                                .Case("-mips64r6", "+mips64r6")
                                .Default(nullptr);
        if (MipsTargetFeature)
          continue;
      }

      if (Value == "-force_cpusubtype_ALL") {
        // Do nothing, this is the default and we don't support anything else.
      } else if (Value == "-L") {
        CmdArgs.push_back("-msave-temp-labels");
      } else if (Value == "--fatal-warnings") {
        CmdArgs.push_back("-massembler-fatal-warnings");
      } else if (Value == "--no-warn" || Value == "-W") {
        CmdArgs.push_back("-massembler-no-warn");
      } else if (Value == "--noexecstack") {
        UseNoExecStack = true;
      } else if (Value.startswith("-compress-debug-sections") ||
                 Value.startswith("--compress-debug-sections") ||
                 Value == "-nocompress-debug-sections" ||
                 Value == "--nocompress-debug-sections") {
        CmdArgs.push_back(Value.data());
      } else if (Value == "-mrelax-relocations=yes" ||
                 Value == "--mrelax-relocations=yes") {
        UseRelaxRelocations = true;
      } else if (Value == "-mrelax-relocations=no" ||
                 Value == "--mrelax-relocations=no") {
        UseRelaxRelocations = false;
      } else if (Value.startswith("-I")) {
        CmdArgs.push_back(Value.data());
        // We need to consume the next argument if the current arg is a plain
        // -I. The next arg will be the include directory.
        if (Value == "-I")
          TakeNextArg = true;
      } else if (Value.startswith("-gdwarf-")) {
        // "-gdwarf-N" options are not cc1as options.
        unsigned DwarfVersion = DwarfVersionNum(Value);
        if (DwarfVersion == 0) { // Send it onward, and let cc1as complain.
          CmdArgs.push_back(Value.data());
        } else {
          RenderDebugEnablingArgs(Args, CmdArgs,
                                  codegenoptions::LimitedDebugInfo,
                                  DwarfVersion, llvm::DebuggerKind::Default);
        }
      } else if (Value.startswith("-mcpu") || Value.startswith("-mfpu") ||
                 Value.startswith("-mhwdiv") || Value.startswith("-march")) {
        // Do nothing, we'll validate it later.
      } else if (Value == "-defsym") {
          if (A->getNumValues() != 2) {
            D.Diag(diag::err_drv_defsym_invalid_format) << Value;
            break;
          }
          const char *S = A->getValue(1);
          auto Pair = StringRef(S).split('=');
          auto Sym = Pair.first;
          auto SVal = Pair.second;

          if (Sym.empty() || SVal.empty()) {
            D.Diag(diag::err_drv_defsym_invalid_format) << S;
            break;
          }
          int64_t IVal;
          if (SVal.getAsInteger(0, IVal)) {
            D.Diag(diag::err_drv_defsym_invalid_symval) << SVal;
            break;
          }
          CmdArgs.push_back(Value.data());
          TakeNextArg = true;
      } else if (Value == "-fdebug-compilation-dir") {
        CmdArgs.push_back("-fdebug-compilation-dir");
        TakeNextArg = true;
      } else {
        D.Diag(diag::err_drv_unsupported_option_argument)
            << A->getOption().getName() << Value;
      }
    }
  }
  if (UseRelaxRelocations)
    CmdArgs.push_back("--mrelax-relocations");
  if (UseNoExecStack)
    CmdArgs.push_back("-mnoexecstack");
  if (MipsTargetFeature != nullptr) {
    CmdArgs.push_back("-target-feature");
    CmdArgs.push_back(MipsTargetFeature);
  }

  // forward -fembed-bitcode to assmebler
  if (C.getDriver().embedBitcodeEnabled() ||
      C.getDriver().embedBitcodeMarkerOnly())
    Args.AddLastArg(CmdArgs, options::OPT_fembed_bitcode_EQ);
}

static void RenderFloatingPointOptions(const ToolChain &TC, const Driver &D,
                                       bool OFastEnabled, const ArgList &Args,
                                       ArgStringList &CmdArgs) {
  // Handle various floating point optimization flags, mapping them to the
  // appropriate LLVM code generation flags. This is complicated by several
  // "umbrella" flags, so we do this by stepping through the flags incrementally
  // adjusting what we think is enabled/disabled, then at the end setting the
  // LLVM flags based on the final state.
  bool HonorINFs = true;
  bool HonorNaNs = true;
  // -fmath-errno is the default on some platforms, e.g. BSD-derived OSes.
  bool MathErrno = TC.IsMathErrnoDefault();
  bool AssociativeMath = false;
  bool ReciprocalMath = false;
  bool SignedZeros = true;
  bool TrappingMath = true;
  StringRef DenormalFPMath = "";
  StringRef FPContract = "";

  if (const Arg *A = Args.getLastArg(options::OPT_flimited_precision_EQ)) {
    CmdArgs.push_back("-mlimit-float-precision");
    CmdArgs.push_back(A->getValue());
  }

  for (const Arg *A : Args) {
    switch (A->getOption().getID()) {
    // If this isn't an FP option skip the claim below
    default: continue;

    // Options controlling individual features
    case options::OPT_fhonor_infinities:    HonorINFs = true;         break;
    case options::OPT_fno_honor_infinities: HonorINFs = false;        break;
    case options::OPT_fhonor_nans:          HonorNaNs = true;         break;
    case options::OPT_fno_honor_nans:       HonorNaNs = false;        break;
    case options::OPT_fmath_errno:          MathErrno = true;         break;
    case options::OPT_fno_math_errno:       MathErrno = false;        break;
    case options::OPT_fassociative_math:    AssociativeMath = true;   break;
    case options::OPT_fno_associative_math: AssociativeMath = false;  break;
    case options::OPT_freciprocal_math:     ReciprocalMath = true;    break;
    case options::OPT_fno_reciprocal_math:  ReciprocalMath = false;   break;
    case options::OPT_fsigned_zeros:        SignedZeros = true;       break;
    case options::OPT_fno_signed_zeros:     SignedZeros = false;      break;
    case options::OPT_ftrapping_math:       TrappingMath = true;      break;
    case options::OPT_fno_trapping_math:    TrappingMath = false;     break;

    case options::OPT_fdenormal_fp_math_EQ:
      DenormalFPMath = A->getValue();
      break;

    // Validate and pass through -fp-contract option.
    case options::OPT_ffp_contract: {
      StringRef Val = A->getValue();
      if (Val == "fast" || Val == "on" || Val == "off")
        FPContract = Val;
      else
        D.Diag(diag::err_drv_unsupported_option_argument)
            << A->getOption().getName() << Val;
      break;
    }

    case options::OPT_ffinite_math_only:
      HonorINFs = false;
      HonorNaNs = false;
      break;
    case options::OPT_fno_finite_math_only:
      HonorINFs = true;
      HonorNaNs = true;
      break;

    case options::OPT_funsafe_math_optimizations:
      AssociativeMath = true;
      ReciprocalMath = true;
      SignedZeros = false;
      TrappingMath = false;
      break;
    case options::OPT_fno_unsafe_math_optimizations:
      AssociativeMath = false;
      ReciprocalMath = false;
      SignedZeros = true;
      TrappingMath = true;
      // -fno_unsafe_math_optimizations restores default denormal handling
      DenormalFPMath = "";
      break;

    case options::OPT_Ofast:
      // If -Ofast is the optimization level, then -ffast-math should be enabled
      if (!OFastEnabled)
        continue;
      LLVM_FALLTHROUGH;
    case options::OPT_ffast_math:
      HonorINFs = false;
      HonorNaNs = false;
      MathErrno = false;
      AssociativeMath = true;
      ReciprocalMath = true;
      SignedZeros = false;
      TrappingMath = false;
      // If fast-math is set then set the fp-contract mode to fast.
      FPContract = "fast";
      break;
    case options::OPT_fno_fast_math:
      HonorINFs = true;
      HonorNaNs = true;
      // Turning on -ffast-math (with either flag) removes the need for
      // MathErrno. However, turning *off* -ffast-math merely restores the
      // toolchain default (which may be false).
      MathErrno = TC.IsMathErrnoDefault();
      AssociativeMath = false;
      ReciprocalMath = false;
      SignedZeros = true;
      TrappingMath = true;
      // -fno_fast_math restores default denormal and fpcontract handling
      DenormalFPMath = "";
      FPContract = "";
      break;
    }

    // If we handled this option claim it
    A->claim();
  }

  if (!HonorINFs)
    CmdArgs.push_back("-menable-no-infs");

  if (!HonorNaNs)
    CmdArgs.push_back("-menable-no-nans");

  if (MathErrno)
    CmdArgs.push_back("-fmath-errno");

  if (!MathErrno && AssociativeMath && ReciprocalMath && !SignedZeros &&
      !TrappingMath)
    CmdArgs.push_back("-menable-unsafe-fp-math");

  if (!SignedZeros)
    CmdArgs.push_back("-fno-signed-zeros");

  if (AssociativeMath && !SignedZeros && !TrappingMath)
    CmdArgs.push_back("-mreassociate");

  if (ReciprocalMath)
    CmdArgs.push_back("-freciprocal-math");

  if (!TrappingMath)
    CmdArgs.push_back("-fno-trapping-math");

  if (!DenormalFPMath.empty())
    CmdArgs.push_back(
        Args.MakeArgString("-fdenormal-fp-math=" + DenormalFPMath));

  if (!FPContract.empty())
    CmdArgs.push_back(Args.MakeArgString("-ffp-contract=" + FPContract));

  ParseMRecip(D, Args, CmdArgs);

  // -ffast-math enables the __FAST_MATH__ preprocessor macro, but check for the
  // individual features enabled by -ffast-math instead of the option itself as
  // that's consistent with gcc's behaviour.
  if (!HonorINFs && !HonorNaNs && !MathErrno && AssociativeMath &&
      ReciprocalMath && !SignedZeros && !TrappingMath)
    CmdArgs.push_back("-ffast-math");

  // Handle __FINITE_MATH_ONLY__ similarly.
  if (!HonorINFs && !HonorNaNs)
    CmdArgs.push_back("-ffinite-math-only");

  if (const Arg *A = Args.getLastArg(options::OPT_mfpmath_EQ)) {
    CmdArgs.push_back("-mfpmath");
    CmdArgs.push_back(A->getValue());
  }

  // Disable a codegen optimization for floating-point casts.
  if (Args.hasFlag(options::OPT_fno_strict_float_cast_overflow,
                   options::OPT_fstrict_float_cast_overflow, false))
    CmdArgs.push_back("-fno-strict-float-cast-overflow");
}

static void RenderAnalyzerOptions(const ArgList &Args, ArgStringList &CmdArgs,
                                  const llvm::Triple &Triple,
                                  const InputInfo &Input) {
  // Enable region store model by default.
  CmdArgs.push_back("-analyzer-store=region");

  // Treat blocks as analysis entry points.
  CmdArgs.push_back("-analyzer-opt-analyze-nested-blocks");

  // Add default argument set.
  if (!Args.hasArg(options::OPT__analyzer_no_default_checks)) {
    CmdArgs.push_back("-analyzer-checker=core");
    CmdArgs.push_back("-analyzer-checker=apiModeling");

    if (!Triple.isWindowsMSVCEnvironment()) {
      CmdArgs.push_back("-analyzer-checker=unix");
    } else {
      // Enable "unix" checkers that also work on Windows.
      CmdArgs.push_back("-analyzer-checker=unix.API");
      CmdArgs.push_back("-analyzer-checker=unix.Malloc");
      CmdArgs.push_back("-analyzer-checker=unix.MallocSizeof");
      CmdArgs.push_back("-analyzer-checker=unix.MismatchedDeallocator");
      CmdArgs.push_back("-analyzer-checker=unix.cstring.BadSizeArg");
      CmdArgs.push_back("-analyzer-checker=unix.cstring.NullArg");
    }

    // Disable some unix checkers for PS4.
    if (Triple.isPS4CPU()) {
      CmdArgs.push_back("-analyzer-disable-checker=unix.API");
      CmdArgs.push_back("-analyzer-disable-checker=unix.Vfork");
    }

    if (Triple.isOSDarwin())
      CmdArgs.push_back("-analyzer-checker=osx");

    CmdArgs.push_back("-analyzer-checker=deadcode");

    if (types::isCXX(Input.getType()))
      CmdArgs.push_back("-analyzer-checker=cplusplus");

    if (!Triple.isPS4CPU()) {
      CmdArgs.push_back("-analyzer-checker=security.insecureAPI.UncheckedReturn");
      CmdArgs.push_back("-analyzer-checker=security.insecureAPI.getpw");
      CmdArgs.push_back("-analyzer-checker=security.insecureAPI.gets");
      CmdArgs.push_back("-analyzer-checker=security.insecureAPI.mktemp");
      CmdArgs.push_back("-analyzer-checker=security.insecureAPI.mkstemp");
      CmdArgs.push_back("-analyzer-checker=security.insecureAPI.vfork");
    }

    // Default nullability checks.
    CmdArgs.push_back("-analyzer-checker=nullability.NullPassedToNonnull");
    CmdArgs.push_back("-analyzer-checker=nullability.NullReturnedFromNonnull");
  }

  // Set the output format. The default is plist, for (lame) historical reasons.
  CmdArgs.push_back("-analyzer-output");
  if (Arg *A = Args.getLastArg(options::OPT__analyzer_output))
    CmdArgs.push_back(A->getValue());
  else
    CmdArgs.push_back("plist");

  // Disable the presentation of standard compiler warnings when using
  // --analyze.  We only want to show static analyzer diagnostics or frontend
  // errors.
  CmdArgs.push_back("-w");

  // Add -Xanalyzer arguments when running as analyzer.
  Args.AddAllArgValues(CmdArgs, options::OPT_Xanalyzer);
}

static void RenderSSPOptions(const ToolChain &TC, const ArgList &Args,
                             ArgStringList &CmdArgs, bool KernelOrKext) {
  const llvm::Triple &EffectiveTriple = TC.getEffectiveTriple();

  // NVPTX doesn't support stack protectors; from the compiler's perspective, it
  // doesn't even have a stack!
  if (EffectiveTriple.isNVPTX())
    return;

  // -stack-protector=0 is default.
  unsigned StackProtectorLevel = 0;
  unsigned DefaultStackProtectorLevel =
      TC.GetDefaultStackProtectorLevel(KernelOrKext);

  if (Arg *A = Args.getLastArg(options::OPT_fno_stack_protector,
                               options::OPT_fstack_protector_all,
                               options::OPT_fstack_protector_strong,
                               options::OPT_fstack_protector)) {
    if (A->getOption().matches(options::OPT_fstack_protector))
      StackProtectorLevel =
          std::max<unsigned>(LangOptions::SSPOn, DefaultStackProtectorLevel);
    else if (A->getOption().matches(options::OPT_fstack_protector_strong))
      StackProtectorLevel = LangOptions::SSPStrong;
    else if (A->getOption().matches(options::OPT_fstack_protector_all))
      StackProtectorLevel = LangOptions::SSPReq;
  } else {
    StackProtectorLevel = DefaultStackProtectorLevel;
  }

  if (StackProtectorLevel) {
    CmdArgs.push_back("-stack-protector");
    CmdArgs.push_back(Args.MakeArgString(Twine(StackProtectorLevel)));
  }

  // --param ssp-buffer-size=
  for (const Arg *A : Args.filtered(options::OPT__param)) {
    StringRef Str(A->getValue());
    if (Str.startswith("ssp-buffer-size=")) {
      if (StackProtectorLevel) {
        CmdArgs.push_back("-stack-protector-buffer-size");
        // FIXME: Verify the argument is a valid integer.
        CmdArgs.push_back(Args.MakeArgString(Str.drop_front(16)));
      }
      A->claim();
    }
  }
}

static void RenderTrivialAutoVarInitOptions(const Driver &D,
                                            const ToolChain &TC,
                                            const ArgList &Args,
                                            ArgStringList &CmdArgs) {
  auto DefaultTrivialAutoVarInit = TC.GetDefaultTrivialAutoVarInit();
  StringRef TrivialAutoVarInit = "";

  for (const Arg *A : Args) {
    switch (A->getOption().getID()) {
    default:
      continue;
    case options::OPT_ftrivial_auto_var_init: {
      A->claim();
      StringRef Val = A->getValue();
      if (Val == "uninitialized" || Val == "zero" || Val == "pattern")
        TrivialAutoVarInit = Val;
      else
        D.Diag(diag::err_drv_unsupported_option_argument)
            << A->getOption().getName() << Val;
      break;
    }
    }
  }

  if (TrivialAutoVarInit.empty())
    switch (DefaultTrivialAutoVarInit) {
    case LangOptions::TrivialAutoVarInitKind::Uninitialized:
      break;
    case LangOptions::TrivialAutoVarInitKind::Pattern:
      TrivialAutoVarInit = "pattern";
      break;
    case LangOptions::TrivialAutoVarInitKind::Zero:
      TrivialAutoVarInit = "zero";
      break;
    }

  if (!TrivialAutoVarInit.empty()) {
    if (TrivialAutoVarInit == "zero" && !Args.hasArg(options::OPT_enable_trivial_var_init_zero))
      D.Diag(diag::err_drv_trivial_auto_var_init_zero_disabled);
    CmdArgs.push_back(
        Args.MakeArgString("-ftrivial-auto-var-init=" + TrivialAutoVarInit));
  }
}

static void RenderOpenCLOptions(const ArgList &Args, ArgStringList &CmdArgs) {
  const unsigned ForwardedArguments[] = {
      options::OPT_cl_opt_disable,
      options::OPT_cl_strict_aliasing,
      options::OPT_cl_single_precision_constant,
      options::OPT_cl_finite_math_only,
      options::OPT_cl_kernel_arg_info,
      options::OPT_cl_unsafe_math_optimizations,
      options::OPT_cl_fast_relaxed_math,
      options::OPT_cl_mad_enable,
      options::OPT_cl_no_signed_zeros,
      options::OPT_cl_denorms_are_zero,
      options::OPT_cl_fp32_correctly_rounded_divide_sqrt,
      options::OPT_cl_uniform_work_group_size
  };

  if (Arg *A = Args.getLastArg(options::OPT_cl_std_EQ)) {
    std::string CLStdStr = std::string("-cl-std=") + A->getValue();
    CmdArgs.push_back(Args.MakeArgString(CLStdStr));
  }

  for (const auto &Arg : ForwardedArguments)
    if (const auto *A = Args.getLastArg(Arg))
      CmdArgs.push_back(Args.MakeArgString(A->getOption().getPrefixedName()));
}

static void RenderARCMigrateToolOptions(const Driver &D, const ArgList &Args,
                                        ArgStringList &CmdArgs) {
  bool ARCMTEnabled = false;
  if (!Args.hasArg(options::OPT_fno_objc_arc, options::OPT_fobjc_arc)) {
    if (const Arg *A = Args.getLastArg(options::OPT_ccc_arcmt_check,
                                       options::OPT_ccc_arcmt_modify,
                                       options::OPT_ccc_arcmt_migrate)) {
      ARCMTEnabled = true;
      switch (A->getOption().getID()) {
      default: llvm_unreachable("missed a case");
      case options::OPT_ccc_arcmt_check:
        CmdArgs.push_back("-arcmt-check");
        break;
      case options::OPT_ccc_arcmt_modify:
        CmdArgs.push_back("-arcmt-modify");
        break;
      case options::OPT_ccc_arcmt_migrate:
        CmdArgs.push_back("-arcmt-migrate");
        CmdArgs.push_back("-mt-migrate-directory");
        CmdArgs.push_back(A->getValue());

        Args.AddLastArg(CmdArgs, options::OPT_arcmt_migrate_report_output);
        Args.AddLastArg(CmdArgs, options::OPT_arcmt_migrate_emit_arc_errors);
        break;
      }
    }
  } else {
    Args.ClaimAllArgs(options::OPT_ccc_arcmt_check);
    Args.ClaimAllArgs(options::OPT_ccc_arcmt_modify);
    Args.ClaimAllArgs(options::OPT_ccc_arcmt_migrate);
  }

  if (const Arg *A = Args.getLastArg(options::OPT_ccc_objcmt_migrate)) {
    if (ARCMTEnabled)
      D.Diag(diag::err_drv_argument_not_allowed_with)
          << A->getAsString(Args) << "-ccc-arcmt-migrate";

    CmdArgs.push_back("-mt-migrate-directory");
    CmdArgs.push_back(A->getValue());

    if (!Args.hasArg(options::OPT_objcmt_migrate_literals,
                     options::OPT_objcmt_migrate_subscripting,
                     options::OPT_objcmt_migrate_property)) {
      // None specified, means enable them all.
      CmdArgs.push_back("-objcmt-migrate-literals");
      CmdArgs.push_back("-objcmt-migrate-subscripting");
      CmdArgs.push_back("-objcmt-migrate-property");
    } else {
      Args.AddLastArg(CmdArgs, options::OPT_objcmt_migrate_literals);
      Args.AddLastArg(CmdArgs, options::OPT_objcmt_migrate_subscripting);
      Args.AddLastArg(CmdArgs, options::OPT_objcmt_migrate_property);
    }
  } else {
    Args.AddLastArg(CmdArgs, options::OPT_objcmt_migrate_literals);
    Args.AddLastArg(CmdArgs, options::OPT_objcmt_migrate_subscripting);
    Args.AddLastArg(CmdArgs, options::OPT_objcmt_migrate_property);
    Args.AddLastArg(CmdArgs, options::OPT_objcmt_migrate_all);
    Args.AddLastArg(CmdArgs, options::OPT_objcmt_migrate_readonly_property);
    Args.AddLastArg(CmdArgs, options::OPT_objcmt_migrate_readwrite_property);
    Args.AddLastArg(CmdArgs, options::OPT_objcmt_migrate_property_dot_syntax);
    Args.AddLastArg(CmdArgs, options::OPT_objcmt_migrate_annotation);
    Args.AddLastArg(CmdArgs, options::OPT_objcmt_migrate_instancetype);
    Args.AddLastArg(CmdArgs, options::OPT_objcmt_migrate_nsmacros);
    Args.AddLastArg(CmdArgs, options::OPT_objcmt_migrate_protocol_conformance);
    Args.AddLastArg(CmdArgs, options::OPT_objcmt_atomic_property);
    Args.AddLastArg(CmdArgs, options::OPT_objcmt_returns_innerpointer_property);
    Args.AddLastArg(CmdArgs, options::OPT_objcmt_ns_nonatomic_iosonly);
    Args.AddLastArg(CmdArgs, options::OPT_objcmt_migrate_designated_init);
    Args.AddLastArg(CmdArgs, options::OPT_objcmt_whitelist_dir_path);
  }
}

static void RenderBuiltinOptions(const ToolChain &TC, const llvm::Triple &T,
                                 const ArgList &Args, ArgStringList &CmdArgs) {
  // -fbuiltin is default unless -mkernel is used.
  bool UseBuiltins =
      Args.hasFlag(options::OPT_fbuiltin, options::OPT_fno_builtin,
                   !Args.hasArg(options::OPT_mkernel));
  if (!UseBuiltins)
    CmdArgs.push_back("-fno-builtin");

  // -ffreestanding implies -fno-builtin.
  if (Args.hasArg(options::OPT_ffreestanding))
    UseBuiltins = false;

  // Process the -fno-builtin-* options.
  for (const auto &Arg : Args) {
    const Option &O = Arg->getOption();
    if (!O.matches(options::OPT_fno_builtin_))
      continue;

    Arg->claim();

    // If -fno-builtin is specified, then there's no need to pass the option to
    // the frontend.
    if (!UseBuiltins)
      continue;

    StringRef FuncName = Arg->getValue();
    CmdArgs.push_back(Args.MakeArgString("-fno-builtin-" + FuncName));
  }

  // le32-specific flags:
  //  -fno-math-builtin: clang should not convert math builtins to intrinsics
  //                     by default.
  if (TC.getArch() == llvm::Triple::le32)
    CmdArgs.push_back("-fno-math-builtin");
}

void Driver::getDefaultModuleCachePath(SmallVectorImpl<char> &Result) {
  llvm::sys::path::system_temp_directory(/*erasedOnReboot=*/false, Result);
  llvm::sys::path::append(Result, "org.llvm.clang.");
  appendUserToPath(Result);
  llvm::sys::path::append(Result, "ModuleCache");
}

static void RenderModulesOptions(Compilation &C, const Driver &D,
                                 const ArgList &Args, const InputInfo &Input,
                                 const InputInfo &Output,
                                 ArgStringList &CmdArgs, bool &HaveModules) {
  // -fmodules enables the use of precompiled modules (off by default).
  // Users can pass -fno-cxx-modules to turn off modules support for
  // C++/Objective-C++ programs.
  bool HaveClangModules = false;
  if (Args.hasFlag(options::OPT_fmodules, options::OPT_fno_modules, false)) {
    bool AllowedInCXX = Args.hasFlag(options::OPT_fcxx_modules,
                                     options::OPT_fno_cxx_modules, true);
    if (AllowedInCXX || !types::isCXX(Input.getType())) {
      CmdArgs.push_back("-fmodules");
      HaveClangModules = true;
    }
  }

  HaveModules |= HaveClangModules;
  if (Args.hasArg(options::OPT_fmodules_ts)) {
    CmdArgs.push_back("-fmodules-ts");
    HaveModules = true;
  }

  // -fmodule-maps enables implicit reading of module map files. By default,
  // this is enabled if we are using Clang's flavor of precompiled modules.
  if (Args.hasFlag(options::OPT_fimplicit_module_maps,
                   options::OPT_fno_implicit_module_maps, HaveClangModules))
    CmdArgs.push_back("-fimplicit-module-maps");

  // -fmodules-decluse checks that modules used are declared so (off by default)
  if (Args.hasFlag(options::OPT_fmodules_decluse,
                   options::OPT_fno_modules_decluse, false))
    CmdArgs.push_back("-fmodules-decluse");

  // -fmodules-strict-decluse is like -fmodule-decluse, but also checks that
  // all #included headers are part of modules.
  if (Args.hasFlag(options::OPT_fmodules_strict_decluse,
                   options::OPT_fno_modules_strict_decluse, false))
    CmdArgs.push_back("-fmodules-strict-decluse");

  // -fno-implicit-modules turns off implicitly compiling modules on demand.
  bool ImplicitModules = false;
  if (!Args.hasFlag(options::OPT_fimplicit_modules,
                    options::OPT_fno_implicit_modules, HaveClangModules)) {
    if (HaveModules)
      CmdArgs.push_back("-fno-implicit-modules");
  } else if (HaveModules) {
    ImplicitModules = true;
    // -fmodule-cache-path specifies where our implicitly-built module files
    // should be written.
    SmallString<128> Path;
    if (Arg *A = Args.getLastArg(options::OPT_fmodules_cache_path))
      Path = A->getValue();

    if (C.isForDiagnostics()) {
      // When generating crash reports, we want to emit the modules along with
      // the reproduction sources, so we ignore any provided module path.
      Path = Output.getFilename();
      llvm::sys::path::replace_extension(Path, ".cache");
      llvm::sys::path::append(Path, "modules");
    } else if (Path.empty()) {
      // No module path was provided: use the default.
      Driver::getDefaultModuleCachePath(Path);
    }

    const char Arg[] = "-fmodules-cache-path=";
    Path.insert(Path.begin(), Arg, Arg + strlen(Arg));
    CmdArgs.push_back(Args.MakeArgString(Path));
  }

  if (HaveModules) {
    // -fprebuilt-module-path specifies where to load the prebuilt module files.
    for (const Arg *A : Args.filtered(options::OPT_fprebuilt_module_path)) {
      CmdArgs.push_back(Args.MakeArgString(
          std::string("-fprebuilt-module-path=") + A->getValue()));
      A->claim();
    }
    if (Args.hasFlag(options::OPT_fmodules_validate_input_files_content,
                     options::OPT_fno_modules_validate_input_files_content,
                     false))
      CmdArgs.push_back("-fvalidate-ast-input-files-content");
  }

  // -fmodule-name specifies the module that is currently being built (or
  // used for header checking by -fmodule-maps).
  Args.AddLastArg(CmdArgs, options::OPT_fmodule_name_EQ);

  // -fmodule-map-file can be used to specify files containing module
  // definitions.
  Args.AddAllArgs(CmdArgs, options::OPT_fmodule_map_file);

  // -fbuiltin-module-map can be used to load the clang
  // builtin headers modulemap file.
  if (Args.hasArg(options::OPT_fbuiltin_module_map)) {
    SmallString<128> BuiltinModuleMap(D.ResourceDir);
    llvm::sys::path::append(BuiltinModuleMap, "include");
    llvm::sys::path::append(BuiltinModuleMap, "module.modulemap");
    if (llvm::sys::fs::exists(BuiltinModuleMap))
      CmdArgs.push_back(
          Args.MakeArgString("-fmodule-map-file=" + BuiltinModuleMap));
  }

  // The -fmodule-file=<name>=<file> form specifies the mapping of module
  // names to precompiled module files (the module is loaded only if used).
  // The -fmodule-file=<file> form can be used to unconditionally load
  // precompiled module files (whether used or not).
  if (HaveModules)
    Args.AddAllArgs(CmdArgs, options::OPT_fmodule_file);
  else
    Args.ClaimAllArgs(options::OPT_fmodule_file);

  // When building modules and generating crashdumps, we need to dump a module
  // dependency VFS alongside the output.
  if (HaveClangModules && C.isForDiagnostics()) {
    SmallString<128> VFSDir(Output.getFilename());
    llvm::sys::path::replace_extension(VFSDir, ".cache");
    // Add the cache directory as a temp so the crash diagnostics pick it up.
    C.addTempFile(Args.MakeArgString(VFSDir));

    llvm::sys::path::append(VFSDir, "vfs");
    CmdArgs.push_back("-module-dependency-dir");
    CmdArgs.push_back(Args.MakeArgString(VFSDir));
  }

  if (HaveClangModules)
    Args.AddLastArg(CmdArgs, options::OPT_fmodules_user_build_path);

  // Pass through all -fmodules-ignore-macro arguments.
  Args.AddAllArgs(CmdArgs, options::OPT_fmodules_ignore_macro);
  Args.AddLastArg(CmdArgs, options::OPT_fmodules_prune_interval);
  Args.AddLastArg(CmdArgs, options::OPT_fmodules_prune_after);

  Args.AddLastArg(CmdArgs, options::OPT_fbuild_session_timestamp);

  if (Arg *A = Args.getLastArg(options::OPT_fbuild_session_file)) {
    if (Args.hasArg(options::OPT_fbuild_session_timestamp))
      D.Diag(diag::err_drv_argument_not_allowed_with)
          << A->getAsString(Args) << "-fbuild-session-timestamp";

    llvm::sys::fs::file_status Status;
    if (llvm::sys::fs::status(A->getValue(), Status))
      D.Diag(diag::err_drv_no_such_file) << A->getValue();
    CmdArgs.push_back(
        Args.MakeArgString("-fbuild-session-timestamp=" +
                           Twine((uint64_t)Status.getLastModificationTime()
                                     .time_since_epoch()
                                     .count())));
  }

  if (Args.getLastArg(options::OPT_fmodules_validate_once_per_build_session)) {
    if (!Args.getLastArg(options::OPT_fbuild_session_timestamp,
                         options::OPT_fbuild_session_file))
      D.Diag(diag::err_drv_modules_validate_once_requires_timestamp);

    Args.AddLastArg(CmdArgs,
                    options::OPT_fmodules_validate_once_per_build_session);
  }

  if (Args.hasFlag(options::OPT_fmodules_validate_system_headers,
                   options::OPT_fno_modules_validate_system_headers,
                   ImplicitModules))
    CmdArgs.push_back("-fmodules-validate-system-headers");

  Args.AddLastArg(CmdArgs, options::OPT_fmodules_disable_diagnostic_validation);
}

static void RenderCharacterOptions(const ArgList &Args, const llvm::Triple &T,
                                   ArgStringList &CmdArgs) {
  // -fsigned-char is default.
  if (const Arg *A = Args.getLastArg(options::OPT_fsigned_char,
                                     options::OPT_fno_signed_char,
                                     options::OPT_funsigned_char,
                                     options::OPT_fno_unsigned_char)) {
    if (A->getOption().matches(options::OPT_funsigned_char) ||
        A->getOption().matches(options::OPT_fno_signed_char)) {
      CmdArgs.push_back("-fno-signed-char");
    }
  } else if (!isSignedCharDefault(T)) {
    CmdArgs.push_back("-fno-signed-char");
  }

  // The default depends on the language standard.
  Args.AddLastArg(CmdArgs, options::OPT_fchar8__t, options::OPT_fno_char8__t);

  if (const Arg *A = Args.getLastArg(options::OPT_fshort_wchar,
                                     options::OPT_fno_short_wchar)) {
    if (A->getOption().matches(options::OPT_fshort_wchar)) {
      CmdArgs.push_back("-fwchar-type=short");
      CmdArgs.push_back("-fno-signed-wchar");
    } else {
      bool IsARM = T.isARM() || T.isThumb() || T.isAArch64();
      CmdArgs.push_back("-fwchar-type=int");
      if (IsARM && !(T.isOSWindows() || T.isOSNetBSD() ||
                     T.isOSOpenBSD()))
        CmdArgs.push_back("-fno-signed-wchar");
      else
        CmdArgs.push_back("-fsigned-wchar");
    }
  }
}

static void RenderObjCOptions(const ToolChain &TC, const Driver &D,
                              const llvm::Triple &T, const ArgList &Args,
                              ObjCRuntime &Runtime, bool InferCovariantReturns,
                              const InputInfo &Input, ArgStringList &CmdArgs) {
  const llvm::Triple::ArchType Arch = TC.getArch();

  // -fobjc-dispatch-method is only relevant with the nonfragile-abi, and legacy
  // is the default. Except for deployment target of 10.5, next runtime is
  // always legacy dispatch and -fno-objc-legacy-dispatch gets ignored silently.
  if (Runtime.isNonFragile()) {
    if (!Args.hasFlag(options::OPT_fobjc_legacy_dispatch,
                      options::OPT_fno_objc_legacy_dispatch,
                      Runtime.isLegacyDispatchDefaultForArch(Arch))) {
      if (TC.UseObjCMixedDispatch())
        CmdArgs.push_back("-fobjc-dispatch-method=mixed");
      else
        CmdArgs.push_back("-fobjc-dispatch-method=non-legacy");
    }
  }

  // When ObjectiveC legacy runtime is in effect on MacOSX, turn on the option
  // to do Array/Dictionary subscripting by default.
  if (Arch == llvm::Triple::x86 && T.isMacOSX() &&
      Runtime.getKind() == ObjCRuntime::FragileMacOSX && Runtime.isNeXTFamily())
    CmdArgs.push_back("-fobjc-subscripting-legacy-runtime");

  // Allow -fno-objc-arr to trump -fobjc-arr/-fobjc-arc.
  // NOTE: This logic is duplicated in ToolChains.cpp.
  if (isObjCAutoRefCount(Args)) {
    TC.CheckObjCARC();

    CmdArgs.push_back("-fobjc-arc");

    // FIXME: It seems like this entire block, and several around it should be
    // wrapped in isObjC, but for now we just use it here as this is where it
    // was being used previously.
    if (types::isCXX(Input.getType()) && types::isObjC(Input.getType())) {
      if (TC.GetCXXStdlibType(Args) == ToolChain::CST_Libcxx)
        CmdArgs.push_back("-fobjc-arc-cxxlib=libc++");
      else
        CmdArgs.push_back("-fobjc-arc-cxxlib=libstdc++");
    }

    // Allow the user to enable full exceptions code emission.
    // We default off for Objective-C, on for Objective-C++.
    if (Args.hasFlag(options::OPT_fobjc_arc_exceptions,
                     options::OPT_fno_objc_arc_exceptions,
                     /*Default=*/types::isCXX(Input.getType())))
      CmdArgs.push_back("-fobjc-arc-exceptions");
  }

  // Silence warning for full exception code emission options when explicitly
  // set to use no ARC.
  if (Args.hasArg(options::OPT_fno_objc_arc)) {
    Args.ClaimAllArgs(options::OPT_fobjc_arc_exceptions);
    Args.ClaimAllArgs(options::OPT_fno_objc_arc_exceptions);
  }

  // Allow the user to control whether messages can be converted to runtime
  // functions.
  if (types::isObjC(Input.getType())) {
    auto *Arg = Args.getLastArg(
        options::OPT_fobjc_convert_messages_to_runtime_calls,
        options::OPT_fno_objc_convert_messages_to_runtime_calls);
    if (Arg &&
        Arg->getOption().matches(
            options::OPT_fno_objc_convert_messages_to_runtime_calls))
      CmdArgs.push_back("-fno-objc-convert-messages-to-runtime-calls");
  }

  // -fobjc-infer-related-result-type is the default, except in the Objective-C
  // rewriter.
  if (InferCovariantReturns)
    CmdArgs.push_back("-fno-objc-infer-related-result-type");

  // Pass down -fobjc-weak or -fno-objc-weak if present.
  if (types::isObjC(Input.getType())) {
    auto WeakArg =
        Args.getLastArg(options::OPT_fobjc_weak, options::OPT_fno_objc_weak);
    if (!WeakArg) {
      // nothing to do
    } else if (!Runtime.allowsWeak()) {
      if (WeakArg->getOption().matches(options::OPT_fobjc_weak))
        D.Diag(diag::err_objc_weak_unsupported);
    } else {
      WeakArg->render(Args, CmdArgs);
    }
  }
}

static void RenderDiagnosticsOptions(const Driver &D, const ArgList &Args,
                                     ArgStringList &CmdArgs) {
  bool CaretDefault = true;
  bool ColumnDefault = true;

  if (const Arg *A = Args.getLastArg(options::OPT__SLASH_diagnostics_classic,
                                     options::OPT__SLASH_diagnostics_column,
                                     options::OPT__SLASH_diagnostics_caret)) {
    switch (A->getOption().getID()) {
    case options::OPT__SLASH_diagnostics_caret:
      CaretDefault = true;
      ColumnDefault = true;
      break;
    case options::OPT__SLASH_diagnostics_column:
      CaretDefault = false;
      ColumnDefault = true;
      break;
    case options::OPT__SLASH_diagnostics_classic:
      CaretDefault = false;
      ColumnDefault = false;
      break;
    }
  }

  // -fcaret-diagnostics is default.
  if (!Args.hasFlag(options::OPT_fcaret_diagnostics,
                    options::OPT_fno_caret_diagnostics, CaretDefault))
    CmdArgs.push_back("-fno-caret-diagnostics");

  // -fdiagnostics-fixit-info is default, only pass non-default.
  if (!Args.hasFlag(options::OPT_fdiagnostics_fixit_info,
                    options::OPT_fno_diagnostics_fixit_info))
    CmdArgs.push_back("-fno-diagnostics-fixit-info");

  // Enable -fdiagnostics-show-option by default.
  if (Args.hasFlag(options::OPT_fdiagnostics_show_option,
                   options::OPT_fno_diagnostics_show_option))
    CmdArgs.push_back("-fdiagnostics-show-option");

  if (const Arg *A =
          Args.getLastArg(options::OPT_fdiagnostics_show_category_EQ)) {
    CmdArgs.push_back("-fdiagnostics-show-category");
    CmdArgs.push_back(A->getValue());
  }

  if (Args.hasFlag(options::OPT_fdiagnostics_show_hotness,
                   options::OPT_fno_diagnostics_show_hotness, false))
    CmdArgs.push_back("-fdiagnostics-show-hotness");

  if (const Arg *A =
          Args.getLastArg(options::OPT_fdiagnostics_hotness_threshold_EQ)) {
    std::string Opt =
        std::string("-fdiagnostics-hotness-threshold=") + A->getValue();
    CmdArgs.push_back(Args.MakeArgString(Opt));
  }

  if (const Arg *A = Args.getLastArg(options::OPT_fdiagnostics_format_EQ)) {
    CmdArgs.push_back("-fdiagnostics-format");
    CmdArgs.push_back(A->getValue());
  }

  if (const Arg *A = Args.getLastArg(
          options::OPT_fdiagnostics_show_note_include_stack,
          options::OPT_fno_diagnostics_show_note_include_stack)) {
    const Option &O = A->getOption();
    if (O.matches(options::OPT_fdiagnostics_show_note_include_stack))
      CmdArgs.push_back("-fdiagnostics-show-note-include-stack");
    else
      CmdArgs.push_back("-fno-diagnostics-show-note-include-stack");
  }

  // Color diagnostics are parsed by the driver directly from argv and later
  // re-parsed to construct this job; claim any possible color diagnostic here
  // to avoid warn_drv_unused_argument and diagnose bad
  // OPT_fdiagnostics_color_EQ values.
  for (const Arg *A : Args) {
    const Option &O = A->getOption();
    if (!O.matches(options::OPT_fcolor_diagnostics) &&
        !O.matches(options::OPT_fdiagnostics_color) &&
        !O.matches(options::OPT_fno_color_diagnostics) &&
        !O.matches(options::OPT_fno_diagnostics_color) &&
        !O.matches(options::OPT_fdiagnostics_color_EQ))
      continue;

    if (O.matches(options::OPT_fdiagnostics_color_EQ)) {
      StringRef Value(A->getValue());
      if (Value != "always" && Value != "never" && Value != "auto")
        D.Diag(diag::err_drv_clang_unsupported)
            << ("-fdiagnostics-color=" + Value).str();
    }
    A->claim();
  }

  if (D.getDiags().getDiagnosticOptions().ShowColors)
    CmdArgs.push_back("-fcolor-diagnostics");

  if (Args.hasArg(options::OPT_fansi_escape_codes))
    CmdArgs.push_back("-fansi-escape-codes");

  if (!Args.hasFlag(options::OPT_fshow_source_location,
                    options::OPT_fno_show_source_location))
    CmdArgs.push_back("-fno-show-source-location");

  if (Args.hasArg(options::OPT_fdiagnostics_absolute_paths))
    CmdArgs.push_back("-fdiagnostics-absolute-paths");

  if (!Args.hasFlag(options::OPT_fshow_column, options::OPT_fno_show_column,
                    ColumnDefault))
    CmdArgs.push_back("-fno-show-column");

  if (!Args.hasFlag(options::OPT_fspell_checking,
                    options::OPT_fno_spell_checking))
    CmdArgs.push_back("-fno-spell-checking");
}

enum class DwarfFissionKind { None, Split, Single };

static DwarfFissionKind getDebugFissionKind(const Driver &D,
                                            const ArgList &Args, Arg *&Arg) {
  Arg =
      Args.getLastArg(options::OPT_gsplit_dwarf, options::OPT_gsplit_dwarf_EQ);
  if (!Arg)
    return DwarfFissionKind::None;

  if (Arg->getOption().matches(options::OPT_gsplit_dwarf))
    return DwarfFissionKind::Split;

  StringRef Value = Arg->getValue();
  if (Value == "split")
    return DwarfFissionKind::Split;
  if (Value == "single")
    return DwarfFissionKind::Single;

  D.Diag(diag::err_drv_unsupported_option_argument)
      << Arg->getOption().getName() << Arg->getValue();
  return DwarfFissionKind::None;
}

static void RenderDebugOptions(const ToolChain &TC, const Driver &D,
                               const llvm::Triple &T, const ArgList &Args,
                               bool EmitCodeView, bool IsWindowsMSVC,
                               ArgStringList &CmdArgs,
                               codegenoptions::DebugInfoKind &DebugInfoKind,
                               DwarfFissionKind &DwarfFission) {
  if (Args.hasFlag(options::OPT_fdebug_info_for_profiling,
                   options::OPT_fno_debug_info_for_profiling, false) &&
      checkDebugInfoOption(
          Args.getLastArg(options::OPT_fdebug_info_for_profiling), Args, D, TC))
    CmdArgs.push_back("-fdebug-info-for-profiling");

  // The 'g' groups options involve a somewhat intricate sequence of decisions
  // about what to pass from the driver to the frontend, but by the time they
  // reach cc1 they've been factored into three well-defined orthogonal choices:
  //  * what level of debug info to generate
  //  * what dwarf version to write
  //  * what debugger tuning to use
  // This avoids having to monkey around further in cc1 other than to disable
  // codeview if not running in a Windows environment. Perhaps even that
  // decision should be made in the driver as well though.
  unsigned DWARFVersion = 0;
  llvm::DebuggerKind DebuggerTuning = TC.getDefaultDebuggerTuning();

  bool SplitDWARFInlining =
      Args.hasFlag(options::OPT_fsplit_dwarf_inlining,
                   options::OPT_fno_split_dwarf_inlining, true);

  Args.ClaimAllArgs(options::OPT_g_Group);

  Arg* SplitDWARFArg;
  DwarfFission = getDebugFissionKind(D, Args, SplitDWARFArg);

  if (DwarfFission != DwarfFissionKind::None &&
      !checkDebugInfoOption(SplitDWARFArg, Args, D, TC)) {
    DwarfFission = DwarfFissionKind::None;
    SplitDWARFInlining = false;
  }

  if (const Arg *A =
          Args.getLastArg(options::OPT_g_Group, options::OPT_gsplit_dwarf,
                          options::OPT_gsplit_dwarf_EQ)) {
    DebugInfoKind = codegenoptions::LimitedDebugInfo;

    // If the last option explicitly specified a debug-info level, use it.
    if (checkDebugInfoOption(A, Args, D, TC) &&
        A->getOption().matches(options::OPT_gN_Group)) {
      DebugInfoKind = DebugLevelToInfoKind(*A);
      // For -g0 or -gline-tables-only, drop -gsplit-dwarf. This gets a bit more
      // complicated if you've disabled inline info in the skeleton CUs
      // (SplitDWARFInlining) - then there's value in composing split-dwarf and
      // line-tables-only, so let those compose naturally in that case.
      if (DebugInfoKind == codegenoptions::NoDebugInfo ||
          DebugInfoKind == codegenoptions::DebugDirectivesOnly ||
          (DebugInfoKind == codegenoptions::DebugLineTablesOnly &&
           SplitDWARFInlining))
        DwarfFission = DwarfFissionKind::None;
    }
  }

  // If a debugger tuning argument appeared, remember it.
  if (const Arg *A =
          Args.getLastArg(options::OPT_gTune_Group, options::OPT_ggdbN_Group)) {
    if (checkDebugInfoOption(A, Args, D, TC)) {
      if (A->getOption().matches(options::OPT_glldb))
        DebuggerTuning = llvm::DebuggerKind::LLDB;
      else if (A->getOption().matches(options::OPT_gsce))
        DebuggerTuning = llvm::DebuggerKind::SCE;
      else
        DebuggerTuning = llvm::DebuggerKind::GDB;
    }
  }

  // If a -gdwarf argument appeared, remember it.
  if (const Arg *A =
          Args.getLastArg(options::OPT_gdwarf_2, options::OPT_gdwarf_3,
                          options::OPT_gdwarf_4, options::OPT_gdwarf_5))
    if (checkDebugInfoOption(A, Args, D, TC))
      DWARFVersion = DwarfVersionNum(A->getSpelling());

  if (const Arg *A = Args.getLastArg(options::OPT_gcodeview)) {
    if (checkDebugInfoOption(A, Args, D, TC))
      EmitCodeView = true;
  }

  // If the user asked for debug info but did not explicitly specify -gcodeview
  // or -gdwarf, ask the toolchain for the default format.
  if (!EmitCodeView && DWARFVersion == 0 &&
      DebugInfoKind != codegenoptions::NoDebugInfo) {
    switch (TC.getDefaultDebugFormat()) {
    case codegenoptions::DIF_CodeView:
      EmitCodeView = true;
      break;
    case codegenoptions::DIF_DWARF:
      DWARFVersion = TC.GetDefaultDwarfVersion();
      break;
    }
  }

  // -gline-directives-only supported only for the DWARF debug info.
  if (DWARFVersion == 0 && DebugInfoKind == codegenoptions::DebugDirectivesOnly)
    DebugInfoKind = codegenoptions::NoDebugInfo;

  // We ignore flag -gstrict-dwarf for now.
  // And we handle flag -grecord-gcc-switches later with DWARFDebugFlags.
  Args.ClaimAllArgs(options::OPT_g_flags_Group);

  // Column info is included by default for everything except SCE and
  // CodeView. Clang doesn't track end columns, just starting columns, which,
  // in theory, is fine for CodeView (and PDB).  In practice, however, the
  // Microsoft debuggers don't handle missing end columns well, so it's better
  // not to include any column info.
  if (const Arg *A = Args.getLastArg(options::OPT_gcolumn_info))
    (void)checkDebugInfoOption(A, Args, D, TC);
  if (Args.hasFlag(options::OPT_gcolumn_info, options::OPT_gno_column_info,
                   /*Default=*/!EmitCodeView &&
                       DebuggerTuning != llvm::DebuggerKind::SCE))
    CmdArgs.push_back("-dwarf-column-info");

  // FIXME: Move backend command line options to the module.
  // If -gline-tables-only or -gline-directives-only is the last option it wins.
  if (const Arg *A = Args.getLastArg(options::OPT_gmodules))
    if (checkDebugInfoOption(A, Args, D, TC)) {
      if (DebugInfoKind != codegenoptions::DebugLineTablesOnly &&
          DebugInfoKind != codegenoptions::DebugDirectivesOnly) {
        DebugInfoKind = codegenoptions::LimitedDebugInfo;
        CmdArgs.push_back("-dwarf-ext-refs");
        CmdArgs.push_back("-fmodule-format=obj");
      }
    }

  if (T.isOSBinFormatELF() && !SplitDWARFInlining)
    CmdArgs.push_back("-fno-split-dwarf-inlining");

  // After we've dealt with all combinations of things that could
  // make DebugInfoKind be other than None or DebugLineTablesOnly,
  // figure out if we need to "upgrade" it to standalone debug info.
  // We parse these two '-f' options whether or not they will be used,
  // to claim them even if you wrote "-fstandalone-debug -gline-tables-only"
  bool NeedFullDebug = Args.hasFlag(
      options::OPT_fstandalone_debug, options::OPT_fno_standalone_debug,
      DebuggerTuning == llvm::DebuggerKind::LLDB ||
          TC.GetDefaultStandaloneDebug());
  if (const Arg *A = Args.getLastArg(options::OPT_fstandalone_debug))
    (void)checkDebugInfoOption(A, Args, D, TC);
  if (DebugInfoKind == codegenoptions::LimitedDebugInfo && NeedFullDebug)
    DebugInfoKind = codegenoptions::FullDebugInfo;

  if (Args.hasFlag(options::OPT_gembed_source, options::OPT_gno_embed_source,
                   false)) {
    // Source embedding is a vendor extension to DWARF v5. By now we have
    // checked if a DWARF version was stated explicitly, and have otherwise
    // fallen back to the target default, so if this is still not at least 5
    // we emit an error.
    const Arg *A = Args.getLastArg(options::OPT_gembed_source);
    if (DWARFVersion < 5)
      D.Diag(diag::err_drv_argument_only_allowed_with)
          << A->getAsString(Args) << "-gdwarf-5";
    else if (checkDebugInfoOption(A, Args, D, TC))
      CmdArgs.push_back("-gembed-source");
  }

  if (EmitCodeView) {
    CmdArgs.push_back("-gcodeview");

    // Emit codeview type hashes if requested.
    if (Args.hasFlag(options::OPT_gcodeview_ghash,
                     options::OPT_gno_codeview_ghash, false)) {
      CmdArgs.push_back("-gcodeview-ghash");
    }
  }

  // Adjust the debug info kind for the given toolchain.
  TC.adjustDebugInfoKind(DebugInfoKind, Args);

  RenderDebugEnablingArgs(Args, CmdArgs, DebugInfoKind, DWARFVersion,
                          DebuggerTuning);

  // -fdebug-macro turns on macro debug info generation.
  if (Args.hasFlag(options::OPT_fdebug_macro, options::OPT_fno_debug_macro,
                   false))
    if (checkDebugInfoOption(Args.getLastArg(options::OPT_fdebug_macro), Args,
                             D, TC))
      CmdArgs.push_back("-debug-info-macro");

  // -ggnu-pubnames turns on gnu style pubnames in the backend.
  const auto *PubnamesArg =
      Args.getLastArg(options::OPT_ggnu_pubnames, options::OPT_gno_gnu_pubnames,
                      options::OPT_gpubnames, options::OPT_gno_pubnames);
  if (DwarfFission != DwarfFissionKind::None ||
      (PubnamesArg && checkDebugInfoOption(PubnamesArg, Args, D, TC)))
    if (!PubnamesArg ||
        (!PubnamesArg->getOption().matches(options::OPT_gno_gnu_pubnames) &&
         !PubnamesArg->getOption().matches(options::OPT_gno_pubnames)))
      CmdArgs.push_back(PubnamesArg && PubnamesArg->getOption().matches(
                                           options::OPT_gpubnames)
                            ? "-gpubnames"
                            : "-ggnu-pubnames");

  if (Args.hasFlag(options::OPT_fdebug_ranges_base_address,
                   options::OPT_fno_debug_ranges_base_address, false)) {
    CmdArgs.push_back("-fdebug-ranges-base-address");
  }

  // -gdwarf-aranges turns on the emission of the aranges section in the
  // backend.
  // Always enabled for SCE tuning.
  bool NeedAranges = DebuggerTuning == llvm::DebuggerKind::SCE;
  if (const Arg *A = Args.getLastArg(options::OPT_gdwarf_aranges))
    NeedAranges = checkDebugInfoOption(A, Args, D, TC) || NeedAranges;
  if (NeedAranges) {
    CmdArgs.push_back("-mllvm");
    CmdArgs.push_back("-generate-arange-section");
  }

  if (Args.hasFlag(options::OPT_fdebug_types_section,
                   options::OPT_fno_debug_types_section, false)) {
    if (!T.isOSBinFormatELF()) {
      D.Diag(diag::err_drv_unsupported_opt_for_target)
          << Args.getLastArg(options::OPT_fdebug_types_section)
                 ->getAsString(Args)
          << T.getTriple();
    } else if (checkDebugInfoOption(
                   Args.getLastArg(options::OPT_fdebug_types_section), Args, D,
                   TC)) {
      CmdArgs.push_back("-mllvm");
      CmdArgs.push_back("-generate-type-units");
    }
  }

  // Decide how to render forward declarations of template instantiations.
  // SCE wants full descriptions, others just get them in the name.
  if (DebuggerTuning == llvm::DebuggerKind::SCE)
    CmdArgs.push_back("-debug-forward-template-params");

  // Do we need to explicitly import anonymous namespaces into the parent
  // scope?
  if (DebuggerTuning == llvm::DebuggerKind::SCE)
    CmdArgs.push_back("-dwarf-explicit-import");

  RenderDebugInfoCompressionArgs(Args, CmdArgs, D, TC);
}

void Clang::ConstructJob(Compilation &C, const JobAction &JA,
                         const InputInfo &Output, const InputInfoList &Inputs,
                         const ArgList &Args, const char *LinkingOutput) const {
  const auto &TC = getToolChain();
  const llvm::Triple &RawTriple = TC.getTriple();
  const llvm::Triple &Triple = TC.getEffectiveTriple();
  const std::string &TripleStr = Triple.getTriple();

  bool KernelOrKext =
      Args.hasArg(options::OPT_mkernel, options::OPT_fapple_kext);
  const Driver &D = TC.getDriver();
  ArgStringList CmdArgs;

  // Check number of inputs for sanity. We need at least one input.
  assert(Inputs.size() >= 1 && "Must have at least one input.");
  // CUDA/HIP compilation may have multiple inputs (source file + results of
  // device-side compilations). OpenMP and SYCL device jobs also take the host
  // IR as a second input. Module precompilation accepts a list of header files
  // to include as part of the module. All other jobs are expected to have
  // exactly one input.
  bool IsCuda = JA.isOffloading(Action::OFK_Cuda);
  bool IsHIP = JA.isOffloading(Action::OFK_HIP);
  bool IsOpenMPDevice = JA.isDeviceOffloading(Action::OFK_OpenMP);
  bool IsSYCLOffloadDevice = JA.isDeviceOffloading(Action::OFK_SYCL);
  bool IsSYCL = JA.isOffloading(Action::OFK_SYCL);
  bool IsHeaderModulePrecompile = isa<HeaderModulePrecompileJobAction>(JA);
  assert((IsCuda || IsHIP || (IsOpenMPDevice && Inputs.size() == 2) || IsSYCL ||
          IsHeaderModulePrecompile || Inputs.size() == 1) &&
         "Unable to handle multiple inputs.");

  // A header module compilation doesn't have a main input file, so invent a
  // fake one as a placeholder.
  const char *ModuleName = [&]{
    auto *ModuleNameArg = Args.getLastArg(options::OPT_fmodule_name_EQ);
    return ModuleNameArg ? ModuleNameArg->getValue() : "";
  }();
  InputInfo HeaderModuleInput(Inputs[0].getType(), ModuleName, ModuleName);

  const InputInfo &Input =
      IsHeaderModulePrecompile ? HeaderModuleInput : Inputs[0];

  InputInfoList ModuleHeaderInputs;
  const InputInfo *CudaDeviceInput = nullptr;
  const InputInfo *OpenMPDeviceInput = nullptr;
  const InputInfo *SYCLDeviceInput = nullptr;
  for (const InputInfo &I : Inputs) {
    if (&I == &Input) {
      // This is the primary input.
    } else if (IsHeaderModulePrecompile &&
               types::getPrecompiledType(I.getType()) == types::TY_PCH) {
      types::ID Expected = HeaderModuleInput.getType();
      if (I.getType() != Expected) {
        D.Diag(diag::err_drv_module_header_wrong_kind)
            << I.getFilename() << types::getTypeName(I.getType())
            << types::getTypeName(Expected);
      }
      ModuleHeaderInputs.push_back(I);
    } else if ((IsCuda || IsHIP) && !CudaDeviceInput) {
      CudaDeviceInput = &I;
    } else if (IsOpenMPDevice && !OpenMPDeviceInput) {
      OpenMPDeviceInput = &I;
    } else if (IsSYCL && !SYCLDeviceInput) {
      SYCLDeviceInput = &I;
    } else {
      llvm_unreachable("unexpectedly given multiple inputs");
    }
  }

  const llvm::Triple *AuxTriple = IsCuda ? TC.getAuxTriple() : nullptr;
  bool IsWindowsMSVC = RawTriple.isWindowsMSVCEnvironment();
  bool IsIAMCU = RawTriple.isOSIAMCU();
  bool IsSYCLDevice = (RawTriple.getEnvironment() == llvm::Triple::SYCLDevice);
  // Using just the sycldevice environment is not enough to determine usage
  // of the device triple when considering fat static archives.  The
  // compilation path requires the host object to be fed into the partial link
  // step, and being part of the SYCL tool chain causes the incorrect target.
  // FIXME - Is it possible to retain host environment when on a target
  // device toolchain.
  bool UseSYCLTriple = IsSYCLDevice && (!IsSYCL || IsSYCLOffloadDevice);

  // Adjust IsWindowsXYZ for CUDA/HIP compilations.  Even when compiling in
  // device mode (i.e., getToolchain().getTriple() is NVPTX/AMDGCN, not
  // Windows), we need to pass Windows-specific flags to cc1.
  if (IsCuda || IsHIP)
    IsWindowsMSVC |= AuxTriple && AuxTriple->isWindowsMSVCEnvironment();

  // C++ is not supported for IAMCU.
  if (IsIAMCU && types::isCXX(Input.getType()))
    D.Diag(diag::err_drv_clang_unsupported) << "C++ for IAMCU";

  // Invoke ourselves in -cc1 mode.
  //
  // FIXME: Implement custom jobs for internal actions.
  CmdArgs.push_back("-cc1");

  // Add the "effective" target triple.
  CmdArgs.push_back("-triple");
  if (!UseSYCLTriple && IsSYCLDevice) {
    // Do not use device triple when we know the device is not SYCL
    // FIXME: We override the toolchain triple in this instance to address a
    // disconnect with fat static archives.  We should have a cleaner way of
    // using the Host environment when on a device toolchain.
    std::string NormalizedTriple =
        llvm::Triple(llvm::sys::getProcessTriple()).normalize();
    CmdArgs.push_back(Args.MakeArgString(NormalizedTriple));
  } else
    CmdArgs.push_back(Args.MakeArgString(TripleStr));

  if (const Arg *MJ = Args.getLastArg(options::OPT_MJ)) {
    DumpCompilationDatabase(C, MJ->getValue(), TripleStr, Output, Input, Args);
    Args.ClaimAllArgs(options::OPT_MJ);
  } else if (const Arg *GenCDBFragment =
                 Args.getLastArg(options::OPT_gen_cdb_fragment_path)) {
    DumpCompilationDatabaseFragmentToDir(GenCDBFragment->getValue(), C,
                                         TripleStr, Output, Input, Args);
    Args.ClaimAllArgs(options::OPT_gen_cdb_fragment_path);
  }

  if (IsCuda || IsHIP) {
    // We have to pass the triple of the host if compiling for a CUDA/HIP device
    // and vice-versa.
    std::string NormalizedTriple;
    if (JA.isDeviceOffloading(Action::OFK_Cuda) ||
        JA.isDeviceOffloading(Action::OFK_HIP))
      NormalizedTriple = C.getSingleOffloadToolChain<Action::OFK_Host>()
                             ->getTriple()
                             .normalize();
    else {
      // Host-side compilation.
      NormalizedTriple =
          (IsCuda ? C.getSingleOffloadToolChain<Action::OFK_Cuda>()
                  : C.getSingleOffloadToolChain<Action::OFK_HIP>())
              ->getTriple()
              .normalize();
      if (IsCuda) {
        // We need to figure out which CUDA version we're compiling for, as that
        // determines how we load and launch GPU kernels.
        auto *CTC = static_cast<const toolchains::CudaToolChain *>(
            C.getSingleOffloadToolChain<Action::OFK_Cuda>());
        assert(CTC && "Expected valid CUDA Toolchain.");
        if (CTC && CTC->CudaInstallation.version() != CudaVersion::UNKNOWN)
          CmdArgs.push_back(Args.MakeArgString(
              Twine("-target-sdk-version=") +
              CudaVersionToString(CTC->CudaInstallation.version())));
      }
    }
    CmdArgs.push_back("-aux-triple");
    CmdArgs.push_back(Args.MakeArgString(NormalizedTriple));
  }

  if (UseSYCLTriple) {
    // We want to compile sycl kernels.
    CmdArgs.push_back("-fsycl-is-device");
    // Pass the triple of host when doing SYCL
    auto AuxT = llvm::Triple(llvm::sys::getProcessTriple());
    std::string NormalizedTriple = AuxT.normalize();
    CmdArgs.push_back("-aux-triple");
    CmdArgs.push_back(Args.MakeArgString(NormalizedTriple));

    bool IsMSVC = AuxT.isWindowsMSVCEnvironment();
    if (types::isCXX(Input.getType()))
      CmdArgs.push_back(IsMSVC ? "-std=c++14" : "-std=c++11");
    if (IsMSVC) {
      CmdArgs.push_back("-fms-extensions");
      CmdArgs.push_back("-fms-compatibility");
      CmdArgs.push_back("-fdelayed-template-parsing");
      VersionTuple MSVT = TC.computeMSVCVersion(&D, Args);
      if (!MSVT.empty())
        CmdArgs.push_back(Args.MakeArgString("-fms-compatibility-version=" +
                                             MSVT.getAsString()));
      else {
        const char *LowestMSVCSupported =
            "191025017"; // VS2017 v15.0 (initial release)
        CmdArgs.push_back(Args.MakeArgString(
            Twine("-fms-compatibility-version=") + LowestMSVCSupported));
      }
    }

    CmdArgs.push_back("-disable-llvm-passes");
    if (Args.hasFlag(options::OPT_fsycl_allow_func_ptr,
                     options::OPT_fno_sycl_allow_func_ptr, false)) {
      CmdArgs.push_back("-fsycl-allow-func-ptr");
    }
  }

  if (Arg *A = Args.getLastArg(options::OPT_sycl_std_EQ)) {
    A->render(Args, CmdArgs);
  } else if (IsSYCL) {
    // Ensure the default version in SYCL mode is 1.2.1
    CmdArgs.push_back("-sycl-std=1.2.1");
  }

  if (IsOpenMPDevice) {
    // We have to pass the triple of the host if compiling for an OpenMP device.
    std::string NormalizedTriple =
        C.getSingleOffloadToolChain<Action::OFK_Host>()
            ->getTriple()
            .normalize();
    CmdArgs.push_back("-aux-triple");
    CmdArgs.push_back(Args.MakeArgString(NormalizedTriple));
  }

  if (Triple.isOSWindows() && (Triple.getArch() == llvm::Triple::arm ||
                               Triple.getArch() == llvm::Triple::thumb)) {
    unsigned Offset = Triple.getArch() == llvm::Triple::arm ? 4 : 6;
    unsigned Version;
    Triple.getArchName().substr(Offset).getAsInteger(10, Version);
    if (Version < 7)
      D.Diag(diag::err_target_unsupported_arch) << Triple.getArchName()
                                                << TripleStr;
  }

  // Push all default warning arguments that are specific to
  // the given target.  These come before user provided warning options
  // are provided.
  TC.addClangWarningOptions(CmdArgs);

  // Select the appropriate action.
  RewriteKind rewriteKind = RK_None;

  // If CollectArgsForIntegratedAssembler() isn't called below, claim the args
  // it claims when not running an assembler. Otherwise, clang would emit
  // "argument unused" warnings for assembler flags when e.g. adding "-E" to
  // flags while debugging something. That'd be somewhat inconvenient, and it's
  // also inconsistent with most other flags -- we don't warn on
  // -ffunction-sections not being used in -E mode either for example, even
  // though it's not really used either.
  if (!isa<AssembleJobAction>(JA)) {
    // The args claimed here should match the args used in
    // CollectArgsForIntegratedAssembler().
    if (TC.useIntegratedAs()) {
      Args.ClaimAllArgs(options::OPT_mrelax_all);
      Args.ClaimAllArgs(options::OPT_mno_relax_all);
      Args.ClaimAllArgs(options::OPT_mincremental_linker_compatible);
      Args.ClaimAllArgs(options::OPT_mno_incremental_linker_compatible);
      switch (C.getDefaultToolChain().getArch()) {
      case llvm::Triple::arm:
      case llvm::Triple::armeb:
      case llvm::Triple::thumb:
      case llvm::Triple::thumbeb:
        Args.ClaimAllArgs(options::OPT_mimplicit_it_EQ);
        break;
      default:
        break;
      }
    }
    Args.ClaimAllArgs(options::OPT_Wa_COMMA);
    Args.ClaimAllArgs(options::OPT_Xassembler);
  }

  if (isa<AnalyzeJobAction>(JA)) {
    assert(JA.getType() == types::TY_Plist && "Invalid output type.");
    CmdArgs.push_back("-analyze");
  } else if (isa<MigrateJobAction>(JA)) {
    CmdArgs.push_back("-migrate");
  } else if (isa<PreprocessJobAction>(JA)) {
    if (Output.getType() == types::TY_Dependencies)
      CmdArgs.push_back("-Eonly");
    else {
      CmdArgs.push_back("-E");
      if (Args.hasArg(options::OPT_rewrite_objc) &&
          !Args.hasArg(options::OPT_g_Group))
        CmdArgs.push_back("-P");
    }
  } else if (isa<AssembleJobAction>(JA)) {
    if (IsSYCLOffloadDevice && IsSYCLDevice) {
      CmdArgs.push_back("-emit-llvm-bc");
    } else {
      CmdArgs.push_back("-emit-obj");
      CollectArgsForIntegratedAssembler(C, Args, CmdArgs, D);
    }

    // Also ignore explicit -force_cpusubtype_ALL option.
    (void)Args.hasArg(options::OPT_force__cpusubtype__ALL);
  } else if (isa<PrecompileJobAction>(JA)) {
    if (JA.getType() == types::TY_Nothing)
      CmdArgs.push_back("-fsyntax-only");
    else if (JA.getType() == types::TY_ModuleFile)
      CmdArgs.push_back(IsHeaderModulePrecompile
                            ? "-emit-header-module"
                            : "-emit-module-interface");
    else
      CmdArgs.push_back("-emit-pch");
  } else if (isa<VerifyPCHJobAction>(JA)) {
    CmdArgs.push_back("-verify-pch");
  } else {
    assert((isa<CompileJobAction>(JA) || isa<BackendJobAction>(JA)) &&
           "Invalid action for clang tool.");
    if (JA.getType() == types::TY_Nothing ||
        JA.getType() == types::TY_SYCL_Header) {
      CmdArgs.push_back("-fsyntax-only");
    } else if (JA.getType() == types::TY_LLVM_IR ||
               JA.getType() == types::TY_LTO_IR) {
      CmdArgs.push_back("-emit-llvm");
    } else if (JA.getType() == types::TY_LLVM_BC ||
               JA.getType() == types::TY_LTO_BC) {
      CmdArgs.push_back("-emit-llvm-bc");
    } else if (JA.getType() == types::TY_IFS ||
               JA.getType() == types::TY_IFS_CPP) {
      StringRef ArgStr =
          Args.hasArg(options::OPT_interface_stub_version_EQ)
              ? Args.getLastArgValue(options::OPT_interface_stub_version_EQ)
              : "experimental-ifs-v1";
      CmdArgs.push_back("-emit-interface-stubs");
      CmdArgs.push_back(
          Args.MakeArgString(Twine("-interface-stub-version=") + ArgStr.str()));
    } else if (JA.getType() == types::TY_PP_Asm) {
      CmdArgs.push_back("-S");
    } else if (JA.getType() == types::TY_AST) {
      CmdArgs.push_back("-emit-pch");
    } else if (JA.getType() == types::TY_ModuleFile) {
      CmdArgs.push_back("-module-file-info");
    } else if (JA.getType() == types::TY_RewrittenObjC) {
      CmdArgs.push_back("-rewrite-objc");
      rewriteKind = RK_NonFragile;
    } else if (JA.getType() == types::TY_RewrittenLegacyObjC) {
      CmdArgs.push_back("-rewrite-objc");
      rewriteKind = RK_Fragile;
    } else {
      assert(JA.getType() == types::TY_PP_Asm && "Unexpected output type!");
    }

    // Preserve use-list order by default when emitting bitcode, so that
    // loading the bitcode up in 'opt' or 'llc' and running passes gives the
    // same result as running passes here.  For LTO, we don't need to preserve
    // the use-list order, since serialization to bitcode is part of the flow.
    if (JA.getType() == types::TY_LLVM_BC)
      CmdArgs.push_back("-emit-llvm-uselists");

    // Device-side jobs do not support LTO.
    bool isDeviceOffloadAction = !(JA.isDeviceOffloading(Action::OFK_None) ||
                                   JA.isDeviceOffloading(Action::OFK_Host));

    if (D.isUsingLTO() && !isDeviceOffloadAction) {
      Args.AddLastArg(CmdArgs, options::OPT_flto, options::OPT_flto_EQ);

      // The Darwin and PS4 linkers currently use the legacy LTO API, which
      // does not support LTO unit features (CFI, whole program vtable opt)
      // under ThinLTO.
      if (!(RawTriple.isOSDarwin() || RawTriple.isPS4()) ||
          D.getLTOMode() == LTOK_Full)
        CmdArgs.push_back("-flto-unit");
    }
  }

  if (const Arg *A = Args.getLastArg(options::OPT_fthinlto_index_EQ)) {
    if (!types::isLLVMIR(Input.getType()))
      D.Diag(diag::err_drv_arg_requires_bitcode_input) << A->getAsString(Args);
    Args.AddLastArg(CmdArgs, options::OPT_fthinlto_index_EQ);
  }

  if (Args.getLastArg(options::OPT_save_temps_EQ))
    Args.AddLastArg(CmdArgs, options::OPT_save_temps_EQ);

  // Embed-bitcode option.
  // Only white-listed flags below are allowed to be embedded.
  if (C.getDriver().embedBitcodeInObject() && !C.getDriver().isUsingLTO() &&
      (isa<BackendJobAction>(JA) || isa<AssembleJobAction>(JA))) {
    // Add flags implied by -fembed-bitcode.
    Args.AddLastArg(CmdArgs, options::OPT_fembed_bitcode_EQ);
    // Disable all llvm IR level optimizations.
    CmdArgs.push_back("-disable-llvm-passes");

    // Render target options such as -fuse-init-array on modern ELF platforms.
    TC.addClangTargetOptions(Args, CmdArgs, JA.getOffloadingDeviceKind());

    // reject options that shouldn't be supported in bitcode
    // also reject kernel/kext
    static const constexpr unsigned kBitcodeOptionBlacklist[] = {
        options::OPT_mkernel,
        options::OPT_fapple_kext,
        options::OPT_ffunction_sections,
        options::OPT_fno_function_sections,
        options::OPT_fdata_sections,
        options::OPT_fno_data_sections,
        options::OPT_funique_section_names,
        options::OPT_fno_unique_section_names,
        options::OPT_mrestrict_it,
        options::OPT_mno_restrict_it,
        options::OPT_mstackrealign,
        options::OPT_mno_stackrealign,
        options::OPT_mstack_alignment,
        options::OPT_mcmodel_EQ,
        options::OPT_mlong_calls,
        options::OPT_mno_long_calls,
        options::OPT_ggnu_pubnames,
        options::OPT_gdwarf_aranges,
        options::OPT_fdebug_types_section,
        options::OPT_fno_debug_types_section,
        options::OPT_fdwarf_directory_asm,
        options::OPT_fno_dwarf_directory_asm,
        options::OPT_mrelax_all,
        options::OPT_mno_relax_all,
        options::OPT_ftrap_function_EQ,
        options::OPT_ffixed_r9,
        options::OPT_mfix_cortex_a53_835769,
        options::OPT_mno_fix_cortex_a53_835769,
        options::OPT_ffixed_x18,
        options::OPT_mglobal_merge,
        options::OPT_mno_global_merge,
        options::OPT_mred_zone,
        options::OPT_mno_red_zone,
        options::OPT_Wa_COMMA,
        options::OPT_Xassembler,
        options::OPT_mllvm,
    };
    for (const auto &A : Args)
      if (llvm::find(kBitcodeOptionBlacklist, A->getOption().getID()) !=
          std::end(kBitcodeOptionBlacklist))
        D.Diag(diag::err_drv_unsupported_embed_bitcode) << A->getSpelling();

    // Render the CodeGen options that need to be passed.
    if (!Args.hasFlag(options::OPT_foptimize_sibling_calls,
                      options::OPT_fno_optimize_sibling_calls))
      CmdArgs.push_back("-mdisable-tail-calls");

    RenderFloatingPointOptions(TC, D, isOptimizationLevelFast(Args), Args,
                               CmdArgs);

    // Render ABI arguments
    switch (TC.getArch()) {
    default: break;
    case llvm::Triple::arm:
    case llvm::Triple::armeb:
    case llvm::Triple::thumbeb:
      RenderARMABI(Triple, Args, CmdArgs);
      break;
    case llvm::Triple::aarch64:
    case llvm::Triple::aarch64_be:
      RenderAArch64ABI(Triple, Args, CmdArgs);
      break;
    }

    // Optimization level for CodeGen.
    if (const Arg *A = Args.getLastArg(options::OPT_O_Group)) {
      if (A->getOption().matches(options::OPT_O4)) {
        CmdArgs.push_back("-O3");
        D.Diag(diag::warn_O4_is_O3);
      } else {
        A->render(Args, CmdArgs);
      }
    }

    // Input/Output file.
    if (Output.getType() == types::TY_Dependencies) {
      // Handled with other dependency code.
    } else if (Output.isFilename()) {
      CmdArgs.push_back("-o");
      CmdArgs.push_back(Output.getFilename());
    } else {
      assert(Output.isNothing() && "Input output.");
    }

    for (const auto &II : Inputs) {
      addDashXForInput(Args, II, CmdArgs);
      if (II.isFilename())
        CmdArgs.push_back(II.getFilename());
      else
        II.getInputArg().renderAsInput(Args, CmdArgs);
    }

    C.addCommand(std::make_unique<Command>(JA, *this, D.getClangProgramPath(),
                                            CmdArgs, Inputs));
    return;
  }

  if (C.getDriver().embedBitcodeMarkerOnly() && !C.getDriver().isUsingLTO())
    CmdArgs.push_back("-fembed-bitcode=marker");

  // We normally speed up the clang process a bit by skipping destructors at
  // exit, but when we're generating diagnostics we can rely on some of the
  // cleanup.
  if (!C.isForDiagnostics())
    CmdArgs.push_back("-disable-free");

#ifdef NDEBUG
  const bool IsAssertBuild = false;
#else
  const bool IsAssertBuild = true;
#endif

  // Disable the verification pass in -asserts builds.
  if (!IsAssertBuild)
    CmdArgs.push_back("-disable-llvm-verifier");

  // Discard value names in assert builds unless otherwise specified.
  if (Args.hasFlag(options::OPT_fdiscard_value_names,
                   options::OPT_fno_discard_value_names, !IsAssertBuild))
    CmdArgs.push_back("-discard-value-names");

  // Set the main file name, so that debug info works even with
  // -save-temps.
  CmdArgs.push_back("-main-file-name");
  CmdArgs.push_back(getBaseInputName(Args, Input));

  // Some flags which affect the language (via preprocessor
  // defines).
  if (Args.hasArg(options::OPT_static))
    CmdArgs.push_back("-static-define");

  if (Args.hasArg(options::OPT_municode))
    CmdArgs.push_back("-DUNICODE");

  if (isa<AnalyzeJobAction>(JA))
    RenderAnalyzerOptions(Args, CmdArgs, Triple, Input);

  if (isa<AnalyzeJobAction>(JA) ||
      (isa<PreprocessJobAction>(JA) && Args.hasArg(options::OPT__analyze)))
    CmdArgs.push_back("-setup-static-analyzer");

  // Enable compatilibily mode to avoid analyzer-config related errors.
  // Since we can't access frontend flags through hasArg, let's manually iterate
  // through them.
  bool FoundAnalyzerConfig = false;
  for (auto Arg : Args.filtered(options::OPT_Xclang))
    if (StringRef(Arg->getValue()) == "-analyzer-config") {
      FoundAnalyzerConfig = true;
      break;
    }
  if (!FoundAnalyzerConfig)
    for (auto Arg : Args.filtered(options::OPT_Xanalyzer))
      if (StringRef(Arg->getValue()) == "-analyzer-config") {
        FoundAnalyzerConfig = true;
        break;
      }
  if (FoundAnalyzerConfig)
    CmdArgs.push_back("-analyzer-config-compatibility-mode=true");

  CheckCodeGenerationOptions(D, Args);

  unsigned FunctionAlignment = ParseFunctionAlignment(TC, Args);
  assert(FunctionAlignment <= 31 && "function alignment will be truncated!");
  if (FunctionAlignment) {
    CmdArgs.push_back("-function-alignment");
    CmdArgs.push_back(Args.MakeArgString(std::to_string(FunctionAlignment)));
  }

  llvm::Reloc::Model RelocationModel;
  unsigned PICLevel;
  bool IsPIE;
  std::tie(RelocationModel, PICLevel, IsPIE) = ParsePICArgs(TC, Args);

  const char *RMName = RelocationModelName(RelocationModel);

  if ((RelocationModel == llvm::Reloc::ROPI ||
       RelocationModel == llvm::Reloc::ROPI_RWPI) &&
      types::isCXX(Input.getType()) &&
      !Args.hasArg(options::OPT_fallow_unsupported))
    D.Diag(diag::err_drv_ropi_incompatible_with_cxx);

  if (RMName) {
    CmdArgs.push_back("-mrelocation-model");
    CmdArgs.push_back(RMName);
  }
  if (PICLevel > 0) {
    CmdArgs.push_back("-pic-level");
    CmdArgs.push_back(PICLevel == 1 ? "1" : "2");
    if (IsPIE)
      CmdArgs.push_back("-pic-is-pie");
  }

  if (RelocationModel == llvm::Reloc::ROPI ||
      RelocationModel == llvm::Reloc::ROPI_RWPI)
    CmdArgs.push_back("-fropi");
  if (RelocationModel == llvm::Reloc::RWPI ||
      RelocationModel == llvm::Reloc::ROPI_RWPI)
    CmdArgs.push_back("-frwpi");

  if (Arg *A = Args.getLastArg(options::OPT_meabi)) {
    CmdArgs.push_back("-meabi");
    CmdArgs.push_back(A->getValue());
  }

  CmdArgs.push_back("-mthread-model");
  if (Arg *A = Args.getLastArg(options::OPT_mthread_model)) {
    if (!TC.isThreadModelSupported(A->getValue()))
      D.Diag(diag::err_drv_invalid_thread_model_for_target)
          << A->getValue() << A->getAsString(Args);
    CmdArgs.push_back(A->getValue());
  }
  else
    CmdArgs.push_back(Args.MakeArgString(TC.getThreadModel()));

  Args.AddLastArg(CmdArgs, options::OPT_fveclib);

  if (Args.hasFlag(options::OPT_fmerge_all_constants,
                   options::OPT_fno_merge_all_constants, false))
    CmdArgs.push_back("-fmerge-all-constants");

  if (Args.hasFlag(options::OPT_fno_delete_null_pointer_checks,
                   options::OPT_fdelete_null_pointer_checks, false))
    CmdArgs.push_back("-fno-delete-null-pointer-checks");

  // LLVM Code Generator Options.

  if (Args.hasArg(options::OPT_frewrite_map_file) ||
      Args.hasArg(options::OPT_frewrite_map_file_EQ)) {
    for (const Arg *A : Args.filtered(options::OPT_frewrite_map_file,
                                      options::OPT_frewrite_map_file_EQ)) {
      StringRef Map = A->getValue();
      if (!llvm::sys::fs::exists(Map)) {
        D.Diag(diag::err_drv_no_such_file) << Map;
      } else {
        CmdArgs.push_back("-frewrite-map-file");
        CmdArgs.push_back(A->getValue());
        A->claim();
      }
    }
  }

  if (Arg *A = Args.getLastArg(options::OPT_Wframe_larger_than_EQ)) {
    StringRef v = A->getValue();
    CmdArgs.push_back("-mllvm");
    CmdArgs.push_back(Args.MakeArgString("-warn-stack-size=" + v));
    A->claim();
  }

  if (!Args.hasFlag(options::OPT_fjump_tables, options::OPT_fno_jump_tables,
                    true))
    CmdArgs.push_back("-fno-jump-tables");

  if (Args.hasFlag(options::OPT_fprofile_sample_accurate,
                   options::OPT_fno_profile_sample_accurate, false))
    CmdArgs.push_back("-fprofile-sample-accurate");

  if (!Args.hasFlag(options::OPT_fpreserve_as_comments,
                    options::OPT_fno_preserve_as_comments, true))
    CmdArgs.push_back("-fno-preserve-as-comments");

  if (Arg *A = Args.getLastArg(options::OPT_mregparm_EQ)) {
    CmdArgs.push_back("-mregparm");
    CmdArgs.push_back(A->getValue());
  }

  if (Arg *A = Args.getLastArg(options::OPT_fpcc_struct_return,
                               options::OPT_freg_struct_return)) {
    if (TC.getArch() != llvm::Triple::x86) {
      D.Diag(diag::err_drv_unsupported_opt_for_target)
          << A->getSpelling() << RawTriple.str();
    } else if (A->getOption().matches(options::OPT_fpcc_struct_return)) {
      CmdArgs.push_back("-fpcc-struct-return");
    } else {
      assert(A->getOption().matches(options::OPT_freg_struct_return));
      CmdArgs.push_back("-freg-struct-return");
    }
  }

  if (Args.hasFlag(options::OPT_mrtd, options::OPT_mno_rtd, false))
    CmdArgs.push_back("-fdefault-calling-conv=stdcall");

  CodeGenOptions::FramePointerKind FPKeepKind =
                  getFramePointerKind(Args, RawTriple);
  const char *FPKeepKindStr = nullptr;
  switch (FPKeepKind) {
  case CodeGenOptions::FramePointerKind::None:
    FPKeepKindStr = "-mframe-pointer=none";
    break;
  case CodeGenOptions::FramePointerKind::NonLeaf:
    FPKeepKindStr = "-mframe-pointer=non-leaf";
    break;
  case CodeGenOptions::FramePointerKind::All:
    FPKeepKindStr = "-mframe-pointer=all";
    break;
  }
  assert(FPKeepKindStr && "unknown FramePointerKind");
  CmdArgs.push_back(FPKeepKindStr);

  if (!Args.hasFlag(options::OPT_fzero_initialized_in_bss,
                    options::OPT_fno_zero_initialized_in_bss))
    CmdArgs.push_back("-mno-zero-initialized-in-bss");

  bool OFastEnabled = isOptimizationLevelFast(Args);
  // If -Ofast is the optimization level, then -fstrict-aliasing should be
  // enabled.  This alias option is being used to simplify the hasFlag logic.
  OptSpecifier StrictAliasingAliasOption =
      OFastEnabled ? options::OPT_Ofast : options::OPT_fstrict_aliasing;
  // We turn strict aliasing off by default if we're in CL mode, since MSVC
  // doesn't do any TBAA.
  bool TBAAOnByDefault = !D.IsCLMode();
  if (!Args.hasFlag(options::OPT_fstrict_aliasing, StrictAliasingAliasOption,
                    options::OPT_fno_strict_aliasing, TBAAOnByDefault))
    CmdArgs.push_back("-relaxed-aliasing");
  if (!Args.hasFlag(options::OPT_fstruct_path_tbaa,
                    options::OPT_fno_struct_path_tbaa))
    CmdArgs.push_back("-no-struct-path-tbaa");
  if (Args.hasFlag(options::OPT_fstrict_enums, options::OPT_fno_strict_enums,
                   false))
    CmdArgs.push_back("-fstrict-enums");
  if (!Args.hasFlag(options::OPT_fstrict_return, options::OPT_fno_strict_return,
                    true))
    CmdArgs.push_back("-fno-strict-return");
  if (Args.hasFlag(options::OPT_fallow_editor_placeholders,
                   options::OPT_fno_allow_editor_placeholders, false))
    CmdArgs.push_back("-fallow-editor-placeholders");
  if (Args.hasFlag(options::OPT_fstrict_vtable_pointers,
                   options::OPT_fno_strict_vtable_pointers,
                   false))
    CmdArgs.push_back("-fstrict-vtable-pointers");
  if (Args.hasFlag(options::OPT_fforce_emit_vtables,
                   options::OPT_fno_force_emit_vtables,
                   false))
    CmdArgs.push_back("-fforce-emit-vtables");
  if (!Args.hasFlag(options::OPT_foptimize_sibling_calls,
                    options::OPT_fno_optimize_sibling_calls))
    CmdArgs.push_back("-mdisable-tail-calls");
  if (Args.hasFlag(options::OPT_fno_escaping_block_tail_calls,
                   options::OPT_fescaping_block_tail_calls, false))
    CmdArgs.push_back("-fno-escaping-block-tail-calls");

  Args.AddLastArg(CmdArgs, options::OPT_ffine_grained_bitfield_accesses,
                  options::OPT_fno_fine_grained_bitfield_accesses);

  // Handle segmented stacks.
  if (Args.hasArg(options::OPT_fsplit_stack))
    CmdArgs.push_back("-split-stacks");

  RenderFloatingPointOptions(TC, D, OFastEnabled, Args, CmdArgs);

  if (Arg *A = Args.getLastArg(options::OPT_LongDouble_Group)) {
    if (TC.getArch() == llvm::Triple::x86 ||
        TC.getArch() == llvm::Triple::x86_64)
      A->render(Args, CmdArgs);
    else if ((TC.getArch() == llvm::Triple::ppc || TC.getTriple().isPPC64()) &&
             (A->getOption().getID() != options::OPT_mlong_double_80))
      A->render(Args, CmdArgs);
    else
      D.Diag(diag::err_drv_unsupported_opt_for_target)
          << A->getAsString(Args) << TripleStr;
  }

  // Decide whether to use verbose asm. Verbose assembly is the default on
  // toolchains which have the integrated assembler on by default.
  bool IsIntegratedAssemblerDefault = TC.IsIntegratedAssemblerDefault();
  if (Args.hasFlag(options::OPT_fverbose_asm, options::OPT_fno_verbose_asm,
                   IsIntegratedAssemblerDefault))
    CmdArgs.push_back("-masm-verbose");

  if (!TC.useIntegratedAs())
    CmdArgs.push_back("-no-integrated-as");

  if (Args.hasArg(options::OPT_fdebug_pass_structure)) {
    CmdArgs.push_back("-mdebug-pass");
    CmdArgs.push_back("Structure");
  }
  if (Args.hasArg(options::OPT_fdebug_pass_arguments)) {
    CmdArgs.push_back("-mdebug-pass");
    CmdArgs.push_back("Arguments");
  }

  // Enable -mconstructor-aliases except on darwin, where we have to work around
  // a linker bug (see <rdar://problem/7651567>), and CUDA device code, where
  // aliases aren't supported.
  if (!RawTriple.isOSDarwin() && !RawTriple.isNVPTX())
    CmdArgs.push_back("-mconstructor-aliases");

  // Darwin's kernel doesn't support guard variables; just die if we
  // try to use them.
  if (KernelOrKext && RawTriple.isOSDarwin())
    CmdArgs.push_back("-fforbid-guard-variables");

  if (Args.hasFlag(options::OPT_mms_bitfields, options::OPT_mno_ms_bitfields,
                   false)) {
    CmdArgs.push_back("-mms-bitfields");
  }

  if (Args.hasFlag(options::OPT_mpie_copy_relocations,
                   options::OPT_mno_pie_copy_relocations,
                   false)) {
    CmdArgs.push_back("-mpie-copy-relocations");
  }

  if (Args.hasFlag(options::OPT_fno_plt, options::OPT_fplt, false)) {
    CmdArgs.push_back("-fno-plt");
  }

  // -fhosted is default.
  // TODO: Audit uses of KernelOrKext and see where it'd be more appropriate to
  // use Freestanding.
  bool Freestanding =
      Args.hasFlag(options::OPT_ffreestanding, options::OPT_fhosted, false) ||
      KernelOrKext;
  if (Freestanding)
    CmdArgs.push_back("-ffreestanding");

  // This is a coarse approximation of what llvm-gcc actually does, both
  // -fasynchronous-unwind-tables and -fnon-call-exceptions interact in more
  // complicated ways.
  bool AsynchronousUnwindTables =
      Args.hasFlag(options::OPT_fasynchronous_unwind_tables,
                   options::OPT_fno_asynchronous_unwind_tables,
                   (TC.IsUnwindTablesDefault(Args) ||
                    TC.getSanitizerArgs().needsUnwindTables()) &&
                       !Freestanding);
  if (Args.hasFlag(options::OPT_funwind_tables, options::OPT_fno_unwind_tables,
                   AsynchronousUnwindTables))
    CmdArgs.push_back("-munwind-tables");

  TC.addClangTargetOptions(Args, CmdArgs, JA.getOffloadingDeviceKind());

  // FIXME: Handle -mtune=.
  (void)Args.hasArg(options::OPT_mtune_EQ);

  if (Arg *A = Args.getLastArg(options::OPT_mcmodel_EQ)) {
    CmdArgs.push_back("-mcode-model");
    CmdArgs.push_back(A->getValue());
  }

  // Add the target cpu
  std::string CPU = getCPUName(Args, Triple, /*FromAs*/ false);
  if (!CPU.empty()) {
    CmdArgs.push_back("-target-cpu");
    CmdArgs.push_back(Args.MakeArgString(CPU));
  }

  RenderTargetOptions(Triple, Args, KernelOrKext, CmdArgs);

  // These two are potentially updated by AddClangCLArgs.
  codegenoptions::DebugInfoKind DebugInfoKind = codegenoptions::NoDebugInfo;
  bool EmitCodeView = false;

  // Add clang-cl arguments.
  types::ID InputType = Input.getType();
  if (D.IsCLMode())
    AddClangCLArgs(Args, InputType, CmdArgs, &DebugInfoKind, &EmitCodeView);

  DwarfFissionKind DwarfFission;
  RenderDebugOptions(TC, D, RawTriple, Args, EmitCodeView, IsWindowsMSVC,
                     CmdArgs, DebugInfoKind, DwarfFission);

  // Add the split debug info name to the command lines here so we
  // can propagate it to the backend.
  bool SplitDWARF = (DwarfFission != DwarfFissionKind::None) &&
                    TC.getTriple().isOSBinFormatELF() &&
                    (isa<AssembleJobAction>(JA) || isa<CompileJobAction>(JA) ||
                     isa<BackendJobAction>(JA));
  if (SplitDWARF) {
    const char *SplitDWARFOut = SplitDebugName(Args, Input, Output);
    CmdArgs.push_back("-split-dwarf-file");
    CmdArgs.push_back(SplitDWARFOut);
    if (DwarfFission == DwarfFissionKind::Split) {
      CmdArgs.push_back("-split-dwarf-output");
      CmdArgs.push_back(SplitDWARFOut);
    }
  }

  // Pass the linker version in use.
  if (Arg *A = Args.getLastArg(options::OPT_mlinker_version_EQ)) {
    CmdArgs.push_back("-target-linker-version");
    CmdArgs.push_back(A->getValue());
  }

  // Explicitly error on some things we know we don't support and can't just
  // ignore.
  if (!Args.hasArg(options::OPT_fallow_unsupported)) {
    Arg *Unsupported;
    if (types::isCXX(InputType) && RawTriple.isOSDarwin() &&
        TC.getArch() == llvm::Triple::x86) {
      if ((Unsupported = Args.getLastArg(options::OPT_fapple_kext)) ||
          (Unsupported = Args.getLastArg(options::OPT_mkernel)))
        D.Diag(diag::err_drv_clang_unsupported_opt_cxx_darwin_i386)
            << Unsupported->getOption().getName();
    }
    // The faltivec option has been superseded by the maltivec option.
    if ((Unsupported = Args.getLastArg(options::OPT_faltivec)))
      D.Diag(diag::err_drv_clang_unsupported_opt_faltivec)
          << Unsupported->getOption().getName()
          << "please use -maltivec and include altivec.h explicitly";
    if ((Unsupported = Args.getLastArg(options::OPT_fno_altivec)))
      D.Diag(diag::err_drv_clang_unsupported_opt_faltivec)
          << Unsupported->getOption().getName() << "please use -mno-altivec";
  }

  Args.AddAllArgs(CmdArgs, options::OPT_v);
  Args.AddLastArg(CmdArgs, options::OPT_H);
  if (D.CCPrintHeaders && !D.CCGenDiagnostics) {
    CmdArgs.push_back("-header-include-file");
    CmdArgs.push_back(D.CCPrintHeadersFilename ? D.CCPrintHeadersFilename
                                               : "-");
  }
  Args.AddLastArg(CmdArgs, options::OPT_P);
  Args.AddLastArg(CmdArgs, options::OPT_print_ivar_layout);

  if (D.CCLogDiagnostics && !D.CCGenDiagnostics) {
    CmdArgs.push_back("-diagnostic-log-file");
    CmdArgs.push_back(D.CCLogDiagnosticsFilename ? D.CCLogDiagnosticsFilename
                                                 : "-");
  }

  bool UseSeparateSections = isUseSeparateSections(Triple);

  if (Args.hasFlag(options::OPT_ffunction_sections,
                   options::OPT_fno_function_sections, UseSeparateSections)) {
    CmdArgs.push_back("-ffunction-sections");
  }

  if (Args.hasFlag(options::OPT_fdata_sections, options::OPT_fno_data_sections,
                   UseSeparateSections)) {
    CmdArgs.push_back("-fdata-sections");
  }

  if (!Args.hasFlag(options::OPT_funique_section_names,
                    options::OPT_fno_unique_section_names, true))
    CmdArgs.push_back("-fno-unique-section-names");

  Args.AddLastArg(CmdArgs, options::OPT_finstrument_functions,
                  options::OPT_finstrument_functions_after_inlining,
                  options::OPT_finstrument_function_entry_bare);

  // NVPTX doesn't support PGO or coverage. There's no runtime support for
  // sampling, overhead of call arc collection is way too high and there's no
  // way to collect the output.
  if (!Triple.isNVPTX())
    addPGOAndCoverageFlags(TC, C, D, Output, Args, CmdArgs);

  Args.AddLastArg(CmdArgs, options::OPT_fclang_abi_compat_EQ);

  // Add runtime flag for PS4 when PGO, coverage, or sanitizers are enabled.
  if (RawTriple.isPS4CPU() &&
      !Args.hasArg(options::OPT_nostdlib, options::OPT_nodefaultlibs)) {
    PS4cpu::addProfileRTArgs(TC, Args, CmdArgs);
    PS4cpu::addSanitizerArgs(TC, CmdArgs);
  }

  // Pass options for controlling the default header search paths.
  if (Args.hasArg(options::OPT_nostdinc)) {
    CmdArgs.push_back("-nostdsysteminc");
    CmdArgs.push_back("-nobuiltininc");
  } else {
    if (Args.hasArg(options::OPT_nostdlibinc))
      CmdArgs.push_back("-nostdsysteminc");
    Args.AddLastArg(CmdArgs, options::OPT_nostdincxx);
    Args.AddLastArg(CmdArgs, options::OPT_nobuiltininc);
  }

  // Pass the path to compiler resource files.
  CmdArgs.push_back("-resource-dir");
  CmdArgs.push_back(D.ResourceDir.c_str());

  Args.AddLastArg(CmdArgs, options::OPT_working_directory);

  RenderARCMigrateToolOptions(D, Args, CmdArgs);

  // Add preprocessing options like -I, -D, etc. if we are using the
  // preprocessor.
  //
  // FIXME: Support -fpreprocessed
  if (types::getPreprocessedType(InputType) != types::TY_INVALID)
    AddPreprocessingOptions(C, JA, D, Args, CmdArgs, Output, Inputs);

  // Don't warn about "clang -c -DPIC -fPIC test.i" because libtool.m4 assumes
  // that "The compiler can only warn and ignore the option if not recognized".
  // When building with ccache, it will pass -D options to clang even on
  // preprocessed inputs and configure concludes that -fPIC is not supported.
  Args.ClaimAllArgs(options::OPT_D);

  // Manually translate -O4 to -O3; let clang reject others.
  if (Arg *A = Args.getLastArg(options::OPT_O_Group)) {
    if (A->getOption().matches(options::OPT_O4)) {
      CmdArgs.push_back("-O3");
      D.Diag(diag::warn_O4_is_O3);
    } else {
      A->render(Args, CmdArgs);
    }
  }

  // Warn about ignored options to clang.
  for (const Arg *A :
       Args.filtered(options::OPT_clang_ignored_gcc_optimization_f_Group)) {
    D.Diag(diag::warn_ignored_gcc_optimization) << A->getAsString(Args);
    A->claim();
  }

  for (const Arg *A :
       Args.filtered(options::OPT_clang_ignored_legacy_options_Group)) {
    D.Diag(diag::warn_ignored_clang_option) << A->getAsString(Args);
    A->claim();
  }

  claimNoWarnArgs(Args);

  Args.AddAllArgs(CmdArgs, options::OPT_R_Group);

  Args.AddAllArgs(CmdArgs, options::OPT_W_Group);
  if (Args.hasFlag(options::OPT_pedantic, options::OPT_no_pedantic, false))
    CmdArgs.push_back("-pedantic");
  Args.AddLastArg(CmdArgs, options::OPT_pedantic_errors);
  Args.AddLastArg(CmdArgs, options::OPT_w);

  // Fixed point flags
  if (Args.hasFlag(options::OPT_ffixed_point, options::OPT_fno_fixed_point,
                   /*Default=*/false))
    Args.AddLastArg(CmdArgs, options::OPT_ffixed_point);

  // Handle -{std, ansi, trigraphs} -- take the last of -{std, ansi}
  // (-ansi is equivalent to -std=c89 or -std=c++98).
  //
  // If a std is supplied, only add -trigraphs if it follows the
  // option.
  bool ImplyVCPPCXXVer = false;
  const Arg *Std = Args.getLastArg(options::OPT_std_EQ, options::OPT_ansi);
  if (Std) {
    if (Std->getOption().matches(options::OPT_ansi))
      if (types::isCXX(InputType))
        CmdArgs.push_back("-std=c++98");
      else
        CmdArgs.push_back("-std=c89");
    else
      Std->render(Args, CmdArgs);

    // If -f(no-)trigraphs appears after the language standard flag, honor it.
    if (Arg *A = Args.getLastArg(options::OPT_std_EQ, options::OPT_ansi,
                                 options::OPT_ftrigraphs,
                                 options::OPT_fno_trigraphs))
      if (A != Std)
        A->render(Args, CmdArgs);
  } else {
    // Honor -std-default.
    //
    // FIXME: Clang doesn't correctly handle -std= when the input language
    // doesn't match. For the time being just ignore this for C++ inputs;
    // eventually we want to do all the standard defaulting here instead of
    // splitting it between the driver and clang -cc1.
    if (!types::isCXX(InputType))
      Args.AddAllArgsTranslated(CmdArgs, options::OPT_std_default_EQ, "-std=",
                                /*Joined=*/true);
    else if (IsWindowsMSVC)
      ImplyVCPPCXXVer = true;

    Args.AddLastArg(CmdArgs, options::OPT_ftrigraphs,
                    options::OPT_fno_trigraphs);
  }

  // GCC's behavior for -Wwrite-strings is a bit strange:
  //  * In C, this "warning flag" changes the types of string literals from
  //    'char[N]' to 'const char[N]', and thus triggers an unrelated warning
  //    for the discarded qualifier.
  //  * In C++, this is just a normal warning flag.
  //
  // Implementing this warning correctly in C is hard, so we follow GCC's
  // behavior for now. FIXME: Directly diagnose uses of a string literal as
  // a non-const char* in C, rather than using this crude hack.
  if (!types::isCXX(InputType)) {
    // FIXME: This should behave just like a warning flag, and thus should also
    // respect -Weverything, -Wno-everything, -Werror=write-strings, and so on.
    Arg *WriteStrings =
        Args.getLastArg(options::OPT_Wwrite_strings,
                        options::OPT_Wno_write_strings, options::OPT_w);
    if (WriteStrings &&
        WriteStrings->getOption().matches(options::OPT_Wwrite_strings))
      CmdArgs.push_back("-fconst-strings");
  }

  // GCC provides a macro definition '__DEPRECATED' when -Wdeprecated is active
  // during C++ compilation, which it is by default. GCC keeps this define even
  // in the presence of '-w', match this behavior bug-for-bug.
  if (types::isCXX(InputType) &&
      Args.hasFlag(options::OPT_Wdeprecated, options::OPT_Wno_deprecated,
                   true)) {
    CmdArgs.push_back("-fdeprecated-macro");
  }

  // Translate GCC's misnamer '-fasm' arguments to '-fgnu-keywords'.
  if (Arg *Asm = Args.getLastArg(options::OPT_fasm, options::OPT_fno_asm)) {
    if (Asm->getOption().matches(options::OPT_fasm))
      CmdArgs.push_back("-fgnu-keywords");
    else
      CmdArgs.push_back("-fno-gnu-keywords");
  }

  if (ShouldDisableDwarfDirectory(Args, TC))
    CmdArgs.push_back("-fno-dwarf-directory-asm");

  if (ShouldDisableAutolink(Args, TC))
    CmdArgs.push_back("-fno-autolink");

  // Add in -fdebug-compilation-dir if necessary.
  addDebugCompDirArg(Args, CmdArgs, D.getVFS());

  addDebugPrefixMapArg(D, Args, CmdArgs);

  if (Arg *A = Args.getLastArg(options::OPT_ftemplate_depth_,
                               options::OPT_ftemplate_depth_EQ)) {
    CmdArgs.push_back("-ftemplate-depth");
    CmdArgs.push_back(A->getValue());
  }

  if (Arg *A = Args.getLastArg(options::OPT_foperator_arrow_depth_EQ)) {
    CmdArgs.push_back("-foperator-arrow-depth");
    CmdArgs.push_back(A->getValue());
  }

  if (Arg *A = Args.getLastArg(options::OPT_fconstexpr_depth_EQ)) {
    CmdArgs.push_back("-fconstexpr-depth");
    CmdArgs.push_back(A->getValue());
  }

  if (Arg *A = Args.getLastArg(options::OPT_fconstexpr_steps_EQ)) {
    CmdArgs.push_back("-fconstexpr-steps");
    CmdArgs.push_back(A->getValue());
  }

  if (Args.hasArg(options::OPT_fexperimental_new_constant_interpreter))
    CmdArgs.push_back("-fexperimental-new-constant-interpreter");

  if (Args.hasArg(options::OPT_fforce_experimental_new_constant_interpreter))
    CmdArgs.push_back("-fforce-experimental-new-constant-interpreter");

  if (Arg *A = Args.getLastArg(options::OPT_fbracket_depth_EQ)) {
    CmdArgs.push_back("-fbracket-depth");
    CmdArgs.push_back(A->getValue());
  }

  if (Arg *A = Args.getLastArg(options::OPT_Wlarge_by_value_copy_EQ,
                               options::OPT_Wlarge_by_value_copy_def)) {
    if (A->getNumValues()) {
      StringRef bytes = A->getValue();
      CmdArgs.push_back(Args.MakeArgString("-Wlarge-by-value-copy=" + bytes));
    } else
      CmdArgs.push_back("-Wlarge-by-value-copy=64"); // default value
  }

  if (Args.hasArg(options::OPT_relocatable_pch))
    CmdArgs.push_back("-relocatable-pch");

  if (const Arg *A = Args.getLastArg(options::OPT_fcf_runtime_abi_EQ)) {
    static const char *kCFABIs[] = {
      "standalone", "objc", "swift", "swift-5.0", "swift-4.2", "swift-4.1",
    };

    if (find(kCFABIs, StringRef(A->getValue())) == std::end(kCFABIs))
      D.Diag(diag::err_drv_invalid_cf_runtime_abi) << A->getValue();
    else
      A->render(Args, CmdArgs);
  }

  if (Arg *A = Args.getLastArg(options::OPT_fconstant_string_class_EQ)) {
    CmdArgs.push_back("-fconstant-string-class");
    CmdArgs.push_back(A->getValue());
  }

  if (Arg *A = Args.getLastArg(options::OPT_ftabstop_EQ)) {
    CmdArgs.push_back("-ftabstop");
    CmdArgs.push_back(A->getValue());
  }

  if (Args.hasFlag(options::OPT_fstack_size_section,
                   options::OPT_fno_stack_size_section, RawTriple.isPS4()))
    CmdArgs.push_back("-fstack-size-section");

  CmdArgs.push_back("-ferror-limit");
  if (Arg *A = Args.getLastArg(options::OPT_ferror_limit_EQ))
    CmdArgs.push_back(A->getValue());
  else
    CmdArgs.push_back("19");

  if (Arg *A = Args.getLastArg(options::OPT_fmacro_backtrace_limit_EQ)) {
    CmdArgs.push_back("-fmacro-backtrace-limit");
    CmdArgs.push_back(A->getValue());
  }

  if (Arg *A = Args.getLastArg(options::OPT_ftemplate_backtrace_limit_EQ)) {
    CmdArgs.push_back("-ftemplate-backtrace-limit");
    CmdArgs.push_back(A->getValue());
  }

  if (Arg *A = Args.getLastArg(options::OPT_fconstexpr_backtrace_limit_EQ)) {
    CmdArgs.push_back("-fconstexpr-backtrace-limit");
    CmdArgs.push_back(A->getValue());
  }

  if (Arg *A = Args.getLastArg(options::OPT_fspell_checking_limit_EQ)) {
    CmdArgs.push_back("-fspell-checking-limit");
    CmdArgs.push_back(A->getValue());
  }

  // Pass -fmessage-length=.
  CmdArgs.push_back("-fmessage-length");
  if (Arg *A = Args.getLastArg(options::OPT_fmessage_length_EQ)) {
    CmdArgs.push_back(A->getValue());
  } else {
    // If -fmessage-length=N was not specified, determine whether this is a
    // terminal and, if so, implicitly define -fmessage-length appropriately.
    unsigned N = llvm::sys::Process::StandardErrColumns();
    CmdArgs.push_back(Args.MakeArgString(Twine(N)));
  }

  // -fvisibility= and -fvisibility-ms-compat are of a piece.
  if (const Arg *A = Args.getLastArg(options::OPT_fvisibility_EQ,
                                     options::OPT_fvisibility_ms_compat)) {
    if (A->getOption().matches(options::OPT_fvisibility_EQ)) {
      CmdArgs.push_back("-fvisibility");
      CmdArgs.push_back(A->getValue());
    } else {
      assert(A->getOption().matches(options::OPT_fvisibility_ms_compat));
      CmdArgs.push_back("-fvisibility");
      CmdArgs.push_back("hidden");
      CmdArgs.push_back("-ftype-visibility");
      CmdArgs.push_back("default");
    }
  }

  Args.AddLastArg(CmdArgs, options::OPT_fvisibility_inlines_hidden);
  Args.AddLastArg(CmdArgs, options::OPT_fvisibility_global_new_delete_hidden);

  Args.AddLastArg(CmdArgs, options::OPT_ftlsmodel_EQ);

  // Forward -f (flag) options which we can pass directly.
  Args.AddLastArg(CmdArgs, options::OPT_femit_all_decls);
  Args.AddLastArg(CmdArgs, options::OPT_fheinous_gnu_extensions);
  Args.AddLastArg(CmdArgs, options::OPT_fdigraphs, options::OPT_fno_digraphs);
  Args.AddLastArg(CmdArgs, options::OPT_fno_operator_names);
  Args.AddLastArg(CmdArgs, options::OPT_femulated_tls,
                  options::OPT_fno_emulated_tls);
  Args.AddLastArg(CmdArgs, options::OPT_fkeep_static_consts);

  // AltiVec-like language extensions aren't relevant for assembling.
  if (!isa<PreprocessJobAction>(JA) || Output.getType() != types::TY_PP_Asm)
    Args.AddLastArg(CmdArgs, options::OPT_fzvector);

  Args.AddLastArg(CmdArgs, options::OPT_fdiagnostics_show_template_tree);
  Args.AddLastArg(CmdArgs, options::OPT_fno_elide_type);

  // Forward flags for OpenMP. We don't do this if the current action is an
  // device offloading action other than OpenMP.
  if (Args.hasFlag(options::OPT_fopenmp, options::OPT_fopenmp_EQ,
                   options::OPT_fno_openmp, false) &&
      (JA.isDeviceOffloading(Action::OFK_None) ||
       JA.isDeviceOffloading(Action::OFK_OpenMP))) {
    switch (D.getOpenMPRuntime(Args)) {
    case Driver::OMPRT_OMP:
    case Driver::OMPRT_IOMP5:
      // Clang can generate useful OpenMP code for these two runtime libraries.
      CmdArgs.push_back("-fopenmp");

      // If no option regarding the use of TLS in OpenMP codegeneration is
      // given, decide a default based on the target. Otherwise rely on the
      // options and pass the right information to the frontend.
      if (!Args.hasFlag(options::OPT_fopenmp_use_tls,
                        options::OPT_fnoopenmp_use_tls, /*Default=*/true))
        CmdArgs.push_back("-fnoopenmp-use-tls");
      Args.AddLastArg(CmdArgs, options::OPT_fopenmp_simd,
                      options::OPT_fno_openmp_simd);
      Args.AddAllArgs(CmdArgs, options::OPT_fopenmp_version_EQ);
      Args.AddAllArgs(CmdArgs, options::OPT_fopenmp_cuda_number_of_sm_EQ);
      Args.AddAllArgs(CmdArgs, options::OPT_fopenmp_cuda_blocks_per_sm_EQ);
      Args.AddAllArgs(CmdArgs,
                      options::OPT_fopenmp_cuda_teams_reduction_recs_num_EQ);
      if (Args.hasFlag(options::OPT_fopenmp_optimistic_collapse,
                       options::OPT_fno_openmp_optimistic_collapse,
                       /*Default=*/false))
        CmdArgs.push_back("-fopenmp-optimistic-collapse");

      // When in OpenMP offloading mode with NVPTX target, forward
      // cuda-mode flag
      if (Args.hasFlag(options::OPT_fopenmp_cuda_mode,
                       options::OPT_fno_openmp_cuda_mode, /*Default=*/false))
        CmdArgs.push_back("-fopenmp-cuda-mode");

      // When in OpenMP offloading mode with NVPTX target, check if full runtime
      // is required.
      if (Args.hasFlag(options::OPT_fopenmp_cuda_force_full_runtime,
                       options::OPT_fno_openmp_cuda_force_full_runtime,
                       /*Default=*/false))
        CmdArgs.push_back("-fopenmp-cuda-force-full-runtime");
      break;
    default:
      // By default, if Clang doesn't know how to generate useful OpenMP code
      // for a specific runtime library, we just don't pass the '-fopenmp' flag
      // down to the actual compilation.
      // FIXME: It would be better to have a mode which *only* omits IR
      // generation based on the OpenMP support so that we get consistent
      // semantic analysis, etc.
      break;
    }
  } else {
    Args.AddLastArg(CmdArgs, options::OPT_fopenmp_simd,
                    options::OPT_fno_openmp_simd);
    Args.AddAllArgs(CmdArgs, options::OPT_fopenmp_version_EQ);
  }

  const SanitizerArgs &Sanitize = TC.getSanitizerArgs();
  Sanitize.addArgs(TC, Args, CmdArgs, InputType);

  const XRayArgs &XRay = TC.getXRayArgs();
  XRay.addArgs(TC, Args, CmdArgs, InputType);

  if (TC.SupportsProfiling())
    Args.AddLastArg(CmdArgs, options::OPT_pg);

  if (TC.SupportsProfiling())
    Args.AddLastArg(CmdArgs, options::OPT_mfentry);

  if (Args.getLastArg(options::OPT_fapple_kext) ||
      (Args.hasArg(options::OPT_mkernel) && types::isCXX(InputType)))
    CmdArgs.push_back("-fapple-kext");

  Args.AddLastArg(CmdArgs, options::OPT_flax_vector_conversions_EQ);
  Args.AddLastArg(CmdArgs, options::OPT_fobjc_sender_dependent_dispatch);
  Args.AddLastArg(CmdArgs, options::OPT_fdiagnostics_print_source_range_info);
  Args.AddLastArg(CmdArgs, options::OPT_fdiagnostics_parseable_fixits);
  Args.AddLastArg(CmdArgs, options::OPT_ftime_report);
  Args.AddLastArg(CmdArgs, options::OPT_ftime_trace);
  Args.AddLastArg(CmdArgs, options::OPT_ftime_trace_granularity_EQ);
  Args.AddLastArg(CmdArgs, options::OPT_ftrapv);
  Args.AddLastArg(CmdArgs, options::OPT_malign_double);

  if (Arg *A = Args.getLastArg(options::OPT_ftrapv_handler_EQ)) {
    CmdArgs.push_back("-ftrapv-handler");
    CmdArgs.push_back(A->getValue());
  }

  Args.AddLastArg(CmdArgs, options::OPT_ftrap_function_EQ);

  // -fno-strict-overflow implies -fwrapv if it isn't disabled, but
  // -fstrict-overflow won't turn off an explicitly enabled -fwrapv.
  if (Arg *A = Args.getLastArg(options::OPT_fwrapv, options::OPT_fno_wrapv)) {
    if (A->getOption().matches(options::OPT_fwrapv))
      CmdArgs.push_back("-fwrapv");
  } else if (Arg *A = Args.getLastArg(options::OPT_fstrict_overflow,
                                      options::OPT_fno_strict_overflow)) {
    if (A->getOption().matches(options::OPT_fno_strict_overflow))
      CmdArgs.push_back("-fwrapv");
  }

  if (Arg *A = Args.getLastArg(options::OPT_freroll_loops,
                               options::OPT_fno_reroll_loops))
    if (A->getOption().matches(options::OPT_freroll_loops))
      CmdArgs.push_back("-freroll-loops");

  Args.AddLastArg(CmdArgs, options::OPT_fwritable_strings);
  Args.AddLastArg(CmdArgs, options::OPT_funroll_loops,
                  options::OPT_fno_unroll_loops);

  Args.AddLastArg(CmdArgs, options::OPT_pthread);

  if (Args.hasFlag(options::OPT_mspeculative_load_hardening, options::OPT_mno_speculative_load_hardening,
                   false))
    CmdArgs.push_back(Args.MakeArgString("-mspeculative-load-hardening"));

  RenderSSPOptions(TC, Args, CmdArgs, KernelOrKext);
  RenderTrivialAutoVarInitOptions(D, TC, Args, CmdArgs);

  // Translate -mstackrealign
  if (Args.hasFlag(options::OPT_mstackrealign, options::OPT_mno_stackrealign,
                   false))
    CmdArgs.push_back(Args.MakeArgString("-mstackrealign"));

  if (Args.hasArg(options::OPT_mstack_alignment)) {
    StringRef alignment = Args.getLastArgValue(options::OPT_mstack_alignment);
    CmdArgs.push_back(Args.MakeArgString("-mstack-alignment=" + alignment));
  }

  if (Args.hasArg(options::OPT_mstack_probe_size)) {
    StringRef Size = Args.getLastArgValue(options::OPT_mstack_probe_size);

    if (!Size.empty())
      CmdArgs.push_back(Args.MakeArgString("-mstack-probe-size=" + Size));
    else
      CmdArgs.push_back("-mstack-probe-size=0");
  }

  if (!Args.hasFlag(options::OPT_mstack_arg_probe,
                    options::OPT_mno_stack_arg_probe, true))
    CmdArgs.push_back(Args.MakeArgString("-mno-stack-arg-probe"));

  if (Arg *A = Args.getLastArg(options::OPT_mrestrict_it,
                               options::OPT_mno_restrict_it)) {
    if (A->getOption().matches(options::OPT_mrestrict_it)) {
      CmdArgs.push_back("-mllvm");
      CmdArgs.push_back("-arm-restrict-it");
    } else {
      CmdArgs.push_back("-mllvm");
      CmdArgs.push_back("-arm-no-restrict-it");
    }
  } else if (Triple.isOSWindows() &&
             (Triple.getArch() == llvm::Triple::arm ||
              Triple.getArch() == llvm::Triple::thumb)) {
    // Windows on ARM expects restricted IT blocks
    CmdArgs.push_back("-mllvm");
    CmdArgs.push_back("-arm-restrict-it");
  }

  // Forward -cl options to -cc1
  RenderOpenCLOptions(Args, CmdArgs);

  // Forward -sycl-std option to -cc1
  Args.AddLastArg(CmdArgs, options::OPT_sycl_std_EQ);

  if (Args.hasFlag(options::OPT_fhip_new_launch_api,
                   options::OPT_fno_hip_new_launch_api, false))
    CmdArgs.push_back("-fhip-new-launch-api");

  if (Arg *A = Args.getLastArg(options::OPT_fcf_protection_EQ)) {
    CmdArgs.push_back(
        Args.MakeArgString(Twine("-fcf-protection=") + A->getValue()));
  }

  // Forward -f options with positive and negative forms; we translate
  // these by hand.
  if (Arg *A = getLastProfileSampleUseArg(Args)) {
    auto *PGOArg = Args.getLastArg(
        options::OPT_fprofile_generate, options::OPT_fprofile_generate_EQ,
        options::OPT_fcs_profile_generate, options::OPT_fcs_profile_generate_EQ,
        options::OPT_fprofile_use, options::OPT_fprofile_use_EQ);
    if (PGOArg)
      D.Diag(diag::err_drv_argument_not_allowed_with)
          << "SampleUse with PGO options";

    StringRef fname = A->getValue();
    if (!llvm::sys::fs::exists(fname))
      D.Diag(diag::err_drv_no_such_file) << fname;
    else
      A->render(Args, CmdArgs);
  }
  Args.AddLastArg(CmdArgs, options::OPT_fprofile_remapping_file_EQ);

  RenderBuiltinOptions(TC, RawTriple, Args, CmdArgs);

  if (!Args.hasFlag(options::OPT_fassume_sane_operator_new,
                    options::OPT_fno_assume_sane_operator_new))
    CmdArgs.push_back("-fno-assume-sane-operator-new");

  // -fblocks=0 is default.
  if (Args.hasFlag(options::OPT_fblocks, options::OPT_fno_blocks,
                   TC.IsBlocksDefault()) ||
      (Args.hasArg(options::OPT_fgnu_runtime) &&
       Args.hasArg(options::OPT_fobjc_nonfragile_abi) &&
       !Args.hasArg(options::OPT_fno_blocks))) {
    CmdArgs.push_back("-fblocks");

    if (!Args.hasArg(options::OPT_fgnu_runtime) && !TC.hasBlocksRuntime())
      CmdArgs.push_back("-fblocks-runtime-optional");
  }

  // -fencode-extended-block-signature=1 is default.
  if (TC.IsEncodeExtendedBlockSignatureDefault())
    CmdArgs.push_back("-fencode-extended-block-signature");

  if (Args.hasFlag(options::OPT_fcoroutines_ts, options::OPT_fno_coroutines_ts,
                   false) &&
      types::isCXX(InputType)) {
    CmdArgs.push_back("-fcoroutines-ts");
  }

  Args.AddLastArg(CmdArgs, options::OPT_fdouble_square_bracket_attributes,
                  options::OPT_fno_double_square_bracket_attributes);

  // -faccess-control is default.
  if (Args.hasFlag(options::OPT_fno_access_control,
                   options::OPT_faccess_control, false))
    CmdArgs.push_back("-fno-access-control");

  // -felide-constructors is the default.
  if (Args.hasFlag(options::OPT_fno_elide_constructors,
                   options::OPT_felide_constructors, false))
    CmdArgs.push_back("-fno-elide-constructors");

  ToolChain::RTTIMode RTTIMode = TC.getRTTIMode();

  if (KernelOrKext || (types::isCXX(InputType) &&
                       (RTTIMode == ToolChain::RM_Disabled)))
    CmdArgs.push_back("-fno-rtti");

  // -fshort-enums=0 is default for all architectures except Hexagon.
  if (Args.hasFlag(options::OPT_fshort_enums, options::OPT_fno_short_enums,
                   TC.getArch() == llvm::Triple::hexagon))
    CmdArgs.push_back("-fshort-enums");

  RenderCharacterOptions(Args, AuxTriple ? *AuxTriple : RawTriple, CmdArgs);

  // -fuse-cxa-atexit is default.
  if (!Args.hasFlag(
          options::OPT_fuse_cxa_atexit, options::OPT_fno_use_cxa_atexit,
          !RawTriple.isOSWindows() &&
              TC.getArch() != llvm::Triple::xcore &&
              ((RawTriple.getVendor() != llvm::Triple::MipsTechnologies) ||
               RawTriple.hasEnvironment())) ||
      KernelOrKext)
    CmdArgs.push_back("-fno-use-cxa-atexit");

  if (Args.hasFlag(options::OPT_fregister_global_dtors_with_atexit,
                   options::OPT_fno_register_global_dtors_with_atexit,
                   RawTriple.isOSDarwin() && !KernelOrKext))
    CmdArgs.push_back("-fregister-global-dtors-with-atexit");

  // -fms-extensions=0 is default.
  if (Args.hasFlag(options::OPT_fms_extensions, options::OPT_fno_ms_extensions,
                   IsWindowsMSVC))
    CmdArgs.push_back("-fms-extensions");

  // -fno-use-line-directives is default.
  if (Args.hasFlag(options::OPT_fuse_line_directives,
                   options::OPT_fno_use_line_directives, false))
    CmdArgs.push_back("-fuse-line-directives");

  // -fms-compatibility=0 is default.
  bool IsMSVCCompat = Args.hasFlag(
      options::OPT_fms_compatibility, options::OPT_fno_ms_compatibility,
      (IsWindowsMSVC && Args.hasFlag(options::OPT_fms_extensions,
                                     options::OPT_fno_ms_extensions, true)));
  if (IsMSVCCompat)
    CmdArgs.push_back("-fms-compatibility");

  // Handle -fgcc-version, if present.
  VersionTuple GNUCVer;
  if (Arg *A = Args.getLastArg(options::OPT_fgnuc_version_EQ)) {
    // Check that the version has 1 to 3 components and the minor and patch
    // versions fit in two decimal digits.
    StringRef Val = A->getValue();
    Val = Val.empty() ? "0" : Val; // Treat "" as 0 or disable.
    bool Invalid = GNUCVer.tryParse(Val);
    unsigned Minor = GNUCVer.getMinor().getValueOr(0);
    unsigned Patch = GNUCVer.getSubminor().getValueOr(0);
    if (Invalid || GNUCVer.getBuild() || Minor >= 100 || Patch >= 100) {
      D.Diag(diag::err_drv_invalid_value)
          << A->getAsString(Args) << A->getValue();
    }
  } else if (!IsMSVCCompat) {
    // Imitate GCC 4.2.1 by default if -fms-compatibility is not in effect.
    GNUCVer = VersionTuple(4, 2, 1);
  }
  if (!GNUCVer.empty()) {
    CmdArgs.push_back(
        Args.MakeArgString("-fgnuc-version=" + GNUCVer.getAsString()));
  }

  VersionTuple MSVT = TC.computeMSVCVersion(&D, Args);
  if (!MSVT.empty())
    CmdArgs.push_back(
        Args.MakeArgString("-fms-compatibility-version=" + MSVT.getAsString()));

  bool IsMSVC2015Compatible = MSVT.getMajor() >= 19;
  if (ImplyVCPPCXXVer) {
    StringRef LanguageStandard;
    if (const Arg *StdArg = Args.getLastArg(options::OPT__SLASH_std)) {
      Std = StdArg;
      LanguageStandard = llvm::StringSwitch<StringRef>(StdArg->getValue())
                             .Case("c++14", "-std=c++14")
                             .Case("c++17", "-std=c++17")
                             .Case("c++latest", "-std=c++2a")
                             .Default("");
      if (LanguageStandard.empty())
        D.Diag(clang::diag::warn_drv_unused_argument)
            << StdArg->getAsString(Args);
    }

    if (LanguageStandard.empty()) {
      if (IsMSVC2015Compatible)
        LanguageStandard = "-std=c++14";
      else
        LanguageStandard = "-std=c++11";
    }

    CmdArgs.push_back(LanguageStandard.data());
  }

  // -fno-borland-extensions is default.
  if (Args.hasFlag(options::OPT_fborland_extensions,
                   options::OPT_fno_borland_extensions, false))
    CmdArgs.push_back("-fborland-extensions");

  // -fno-declspec is default, except for PS4.
  if (Args.hasFlag(options::OPT_fdeclspec, options::OPT_fno_declspec,
                   RawTriple.isPS4()))
    CmdArgs.push_back("-fdeclspec");
  else if (Args.hasArg(options::OPT_fno_declspec))
    CmdArgs.push_back("-fno-declspec"); // Explicitly disabling __declspec.

  // -fthreadsafe-static is default, except for MSVC compatibility versions less
  // than 19.
  if (!Args.hasFlag(options::OPT_fthreadsafe_statics,
                    options::OPT_fno_threadsafe_statics,
                    !IsWindowsMSVC || IsMSVC2015Compatible))
    CmdArgs.push_back("-fno-threadsafe-statics");

  // -fno-delayed-template-parsing is default, except when targeting MSVC.
  // Many old Windows SDK versions require this to parse.
  // FIXME: MSVC introduced /Zc:twoPhase- to disable this behavior in their
  // compiler. We should be able to disable this by default at some point.
  if (Args.hasFlag(options::OPT_fdelayed_template_parsing,
                   options::OPT_fno_delayed_template_parsing, IsWindowsMSVC))
    CmdArgs.push_back("-fdelayed-template-parsing");

  // -fgnu-keywords default varies depending on language; only pass if
  // specified.
  Args.AddLastArg(CmdArgs, options::OPT_fgnu_keywords,
                  options::OPT_fno_gnu_keywords);

  if (Args.hasFlag(options::OPT_fgnu89_inline, options::OPT_fno_gnu89_inline,
                   false))
    CmdArgs.push_back("-fgnu89-inline");

  if (Args.hasArg(options::OPT_fno_inline))
    CmdArgs.push_back("-fno-inline");

  Args.AddLastArg(CmdArgs, options::OPT_finline_functions,
                  options::OPT_finline_hint_functions,
                  options::OPT_fno_inline_functions);

  // FIXME: Find a better way to determine whether the language has modules
  // support by default, or just assume that all languages do.
  bool HaveModules =
      Std && (Std->containsValue("c++2a") || Std->containsValue("c++latest"));
  RenderModulesOptions(C, D, Args, Input, Output, CmdArgs, HaveModules);

  if (Args.hasFlag(options::OPT_fpch_validate_input_files_content,
                   options::OPT_fno_pch_validate_input_files_content, false))
    CmdArgs.push_back("-fvalidate-ast-input-files-content");

  Args.AddLastArg(CmdArgs, options::OPT_fexperimental_new_pass_manager,
                  options::OPT_fno_experimental_new_pass_manager);

  ObjCRuntime Runtime = AddObjCRuntimeArgs(Args, CmdArgs, rewriteKind);
  RenderObjCOptions(TC, D, RawTriple, Args, Runtime, rewriteKind != RK_None,
                    Input, CmdArgs);

  if (Args.hasFlag(options::OPT_fapplication_extension,
                   options::OPT_fno_application_extension, false))
    CmdArgs.push_back("-fapplication-extension");

  // Handle GCC-style exception args.
  if (!C.getDriver().IsCLMode())
    addExceptionArgs(Args, InputType, TC, KernelOrKext, Runtime, CmdArgs);

  // Handle exception personalities
  Arg *A = Args.getLastArg(
      options::OPT_fsjlj_exceptions, options::OPT_fseh_exceptions,
      options::OPT_fdwarf_exceptions, options::OPT_fwasm_exceptions);
  if (A) {
    const Option &Opt = A->getOption();
    if (Opt.matches(options::OPT_fsjlj_exceptions))
      CmdArgs.push_back("-fsjlj-exceptions");
    if (Opt.matches(options::OPT_fseh_exceptions))
      CmdArgs.push_back("-fseh-exceptions");
    if (Opt.matches(options::OPT_fdwarf_exceptions))
      CmdArgs.push_back("-fdwarf-exceptions");
    if (Opt.matches(options::OPT_fwasm_exceptions))
      CmdArgs.push_back("-fwasm-exceptions");
  } else {
    switch (TC.GetExceptionModel(Args)) {
    default:
      break;
    case llvm::ExceptionHandling::DwarfCFI:
      CmdArgs.push_back("-fdwarf-exceptions");
      break;
    case llvm::ExceptionHandling::SjLj:
      CmdArgs.push_back("-fsjlj-exceptions");
      break;
    case llvm::ExceptionHandling::WinEH:
      CmdArgs.push_back("-fseh-exceptions");
      break;
    }
  }

  // C++ "sane" operator new.
  if (!Args.hasFlag(options::OPT_fassume_sane_operator_new,
                    options::OPT_fno_assume_sane_operator_new))
    CmdArgs.push_back("-fno-assume-sane-operator-new");

  // -frelaxed-template-template-args is off by default, as it is a severe
  // breaking change until a corresponding change to template partial ordering
  // is provided.
  if (Args.hasFlag(options::OPT_frelaxed_template_template_args,
                   options::OPT_fno_relaxed_template_template_args, false))
    CmdArgs.push_back("-frelaxed-template-template-args");

  // -fsized-deallocation is off by default, as it is an ABI-breaking change for
  // most platforms.
  if (Args.hasFlag(options::OPT_fsized_deallocation,
                   options::OPT_fno_sized_deallocation, false))
    CmdArgs.push_back("-fsized-deallocation");

  // -faligned-allocation is on by default in C++17 onwards and otherwise off
  // by default.
  if (Arg *A = Args.getLastArg(options::OPT_faligned_allocation,
                               options::OPT_fno_aligned_allocation,
                               options::OPT_faligned_new_EQ)) {
    if (A->getOption().matches(options::OPT_fno_aligned_allocation))
      CmdArgs.push_back("-fno-aligned-allocation");
    else
      CmdArgs.push_back("-faligned-allocation");
  }

  // The default new alignment can be specified using a dedicated option or via
  // a GCC-compatible option that also turns on aligned allocation.
  if (Arg *A = Args.getLastArg(options::OPT_fnew_alignment_EQ,
                               options::OPT_faligned_new_EQ))
    CmdArgs.push_back(
        Args.MakeArgString(Twine("-fnew-alignment=") + A->getValue()));

  // -fconstant-cfstrings is default, and may be subject to argument translation
  // on Darwin.
  if (!Args.hasFlag(options::OPT_fconstant_cfstrings,
                    options::OPT_fno_constant_cfstrings) ||
      !Args.hasFlag(options::OPT_mconstant_cfstrings,
                    options::OPT_mno_constant_cfstrings))
    CmdArgs.push_back("-fno-constant-cfstrings");

  // -fno-pascal-strings is default, only pass non-default.
  if (Args.hasFlag(options::OPT_fpascal_strings,
                   options::OPT_fno_pascal_strings, false))
    CmdArgs.push_back("-fpascal-strings");

  // Honor -fpack-struct= and -fpack-struct, if given. Note that
  // -fno-pack-struct doesn't apply to -fpack-struct=.
  if (Arg *A = Args.getLastArg(options::OPT_fpack_struct_EQ)) {
    std::string PackStructStr = "-fpack-struct=";
    PackStructStr += A->getValue();
    CmdArgs.push_back(Args.MakeArgString(PackStructStr));
  } else if (Args.hasFlag(options::OPT_fpack_struct,
                          options::OPT_fno_pack_struct, false)) {
    CmdArgs.push_back("-fpack-struct=1");
  }

  // Handle -fmax-type-align=N and -fno-type-align
  bool SkipMaxTypeAlign = Args.hasArg(options::OPT_fno_max_type_align);
  if (Arg *A = Args.getLastArg(options::OPT_fmax_type_align_EQ)) {
    if (!SkipMaxTypeAlign) {
      std::string MaxTypeAlignStr = "-fmax-type-align=";
      MaxTypeAlignStr += A->getValue();
      CmdArgs.push_back(Args.MakeArgString(MaxTypeAlignStr));
    }
  } else if (RawTriple.isOSDarwin()) {
    if (!SkipMaxTypeAlign) {
      std::string MaxTypeAlignStr = "-fmax-type-align=16";
      CmdArgs.push_back(Args.MakeArgString(MaxTypeAlignStr));
    }
  }

  if (!Args.hasFlag(options::OPT_Qy, options::OPT_Qn, true))
    CmdArgs.push_back("-Qn");

  // -fcommon is the default unless compiling kernel code or the target says so
  bool NoCommonDefault = KernelOrKext || isNoCommonDefault(RawTriple);
  if (!Args.hasFlag(options::OPT_fcommon, options::OPT_fno_common,
                    !NoCommonDefault))
    CmdArgs.push_back("-fno-common");

  // -fsigned-bitfields is default, and clang doesn't yet support
  // -funsigned-bitfields.
  if (!Args.hasFlag(options::OPT_fsigned_bitfields,
                    options::OPT_funsigned_bitfields))
    D.Diag(diag::warn_drv_clang_unsupported)
        << Args.getLastArg(options::OPT_funsigned_bitfields)->getAsString(Args);

  // -fsigned-bitfields is default, and clang doesn't support -fno-for-scope.
  if (!Args.hasFlag(options::OPT_ffor_scope, options::OPT_fno_for_scope))
    D.Diag(diag::err_drv_clang_unsupported)
        << Args.getLastArg(options::OPT_fno_for_scope)->getAsString(Args);

  // -finput_charset=UTF-8 is default. Reject others
  if (Arg *inputCharset = Args.getLastArg(options::OPT_finput_charset_EQ)) {
    StringRef value = inputCharset->getValue();
    if (!value.equals_lower("utf-8"))
      D.Diag(diag::err_drv_invalid_value) << inputCharset->getAsString(Args)
                                          << value;
  }

  // -fexec_charset=UTF-8 is default. Reject others
  if (Arg *execCharset = Args.getLastArg(options::OPT_fexec_charset_EQ)) {
    StringRef value = execCharset->getValue();
    if (!value.equals_lower("utf-8"))
      D.Diag(diag::err_drv_invalid_value) << execCharset->getAsString(Args)
                                          << value;
  }

  RenderDiagnosticsOptions(D, Args, CmdArgs);

  // -fno-asm-blocks is default.
  if (Args.hasFlag(options::OPT_fasm_blocks, options::OPT_fno_asm_blocks,
                   false))
    CmdArgs.push_back("-fasm-blocks");

  // -fgnu-inline-asm is default.
  if (!Args.hasFlag(options::OPT_fgnu_inline_asm,
                    options::OPT_fno_gnu_inline_asm, true))
    CmdArgs.push_back("-fno-gnu-inline-asm");

  // Enable vectorization per default according to the optimization level
  // selected. For optimization levels that want vectorization we use the alias
  // option to simplify the hasFlag logic.
  bool EnableVec = shouldEnableVectorizerAtOLevel(Args, false);
  OptSpecifier VectorizeAliasOption =
      EnableVec ? options::OPT_O_Group : options::OPT_fvectorize;
  if (Args.hasFlag(options::OPT_fvectorize, VectorizeAliasOption,
                   options::OPT_fno_vectorize, EnableVec))
    CmdArgs.push_back("-vectorize-loops");

  // -fslp-vectorize is enabled based on the optimization level selected.
  bool EnableSLPVec = shouldEnableVectorizerAtOLevel(Args, true);
  OptSpecifier SLPVectAliasOption =
      EnableSLPVec ? options::OPT_O_Group : options::OPT_fslp_vectorize;
  if (Args.hasFlag(options::OPT_fslp_vectorize, SLPVectAliasOption,
                   options::OPT_fno_slp_vectorize, EnableSLPVec))
    CmdArgs.push_back("-vectorize-slp");

  ParseMPreferVectorWidth(D, Args, CmdArgs);

  Args.AddLastArg(CmdArgs, options::OPT_fshow_overloads_EQ);
  Args.AddLastArg(CmdArgs,
                  options::OPT_fsanitize_undefined_strip_path_components_EQ);

  // -fdollars-in-identifiers default varies depending on platform and
  // language; only pass if specified.
  if (Arg *A = Args.getLastArg(options::OPT_fdollars_in_identifiers,
                               options::OPT_fno_dollars_in_identifiers)) {
    if (A->getOption().matches(options::OPT_fdollars_in_identifiers))
      CmdArgs.push_back("-fdollars-in-identifiers");
    else
      CmdArgs.push_back("-fno-dollars-in-identifiers");
  }

  // -funit-at-a-time is default, and we don't support -fno-unit-at-a-time for
  // practical purposes.
  if (Arg *A = Args.getLastArg(options::OPT_funit_at_a_time,
                               options::OPT_fno_unit_at_a_time)) {
    if (A->getOption().matches(options::OPT_fno_unit_at_a_time))
      D.Diag(diag::warn_drv_clang_unsupported) << A->getAsString(Args);
  }

  if (Args.hasFlag(options::OPT_fapple_pragma_pack,
                   options::OPT_fno_apple_pragma_pack, false))
    CmdArgs.push_back("-fapple-pragma-pack");

  // Remarks can be enabled with any of the `-f.*optimization-record.*` flags.
  if (Args.hasFlag(options::OPT_fsave_optimization_record,
                   options::OPT_foptimization_record_file_EQ,
                   options::OPT_fno_save_optimization_record, false) ||
      Args.hasFlag(options::OPT_fsave_optimization_record_EQ,
                   options::OPT_fno_save_optimization_record, false) ||
      Args.hasFlag(options::OPT_foptimization_record_passes_EQ,
                   options::OPT_fno_save_optimization_record, false)) {
    CmdArgs.push_back("-opt-record-file");

    const Arg *A = Args.getLastArg(options::OPT_foptimization_record_file_EQ);
    if (A) {
      CmdArgs.push_back(A->getValue());
    } else {
      SmallString<128> F;

      if (Args.hasArg(options::OPT_c) || Args.hasArg(options::OPT_S)) {
        if (Arg *FinalOutput = Args.getLastArg(options::OPT_o))
          F = FinalOutput->getValue();
      }

      if (F.empty()) {
        // Use the input filename.
        F = llvm::sys::path::stem(Input.getBaseInput());

        // If we're compiling for an offload architecture (i.e. a CUDA device),
        // we need to make the file name for the device compilation different
        // from the host compilation.
        if (!JA.isDeviceOffloading(Action::OFK_None) &&
            !JA.isDeviceOffloading(Action::OFK_Host)) {
          llvm::sys::path::replace_extension(F, "");
          F += Action::GetOffloadingFileNamePrefix(JA.getOffloadingDeviceKind(),
                                                   Triple.normalize());
          F += "-";
          F += JA.getOffloadingArch();
        }
      }

      std::string Extension = "opt.";
      if (const Arg *A =
              Args.getLastArg(options::OPT_fsave_optimization_record_EQ))
        Extension += A->getValue();
      else
        Extension += "yaml";

      llvm::sys::path::replace_extension(F, Extension);
      CmdArgs.push_back(Args.MakeArgString(F));
    }

    if (const Arg *A =
            Args.getLastArg(options::OPT_foptimization_record_passes_EQ)) {
      CmdArgs.push_back("-opt-record-passes");
      CmdArgs.push_back(A->getValue());
    }

    if (const Arg *A =
            Args.getLastArg(options::OPT_fsave_optimization_record_EQ)) {
      CmdArgs.push_back("-opt-record-format");
      CmdArgs.push_back(A->getValue());
    }
  }

  bool RewriteImports = Args.hasFlag(options::OPT_frewrite_imports,
                                     options::OPT_fno_rewrite_imports, false);
  if (RewriteImports)
    CmdArgs.push_back("-frewrite-imports");

  // Enable rewrite includes if the user's asked for it or if we're generating
  // diagnostics.
  // TODO: Once -module-dependency-dir works with -frewrite-includes it'd be
  // nice to enable this when doing a crashdump for modules as well.
  if (Args.hasFlag(options::OPT_frewrite_includes,
                   options::OPT_fno_rewrite_includes, false) ||
      (C.isForDiagnostics() && !HaveModules))
    CmdArgs.push_back("-frewrite-includes");

  // Only allow -traditional or -traditional-cpp outside in preprocessing modes.
  if (Arg *A = Args.getLastArg(options::OPT_traditional,
                               options::OPT_traditional_cpp)) {
    if (isa<PreprocessJobAction>(JA))
      CmdArgs.push_back("-traditional-cpp");
    else
      D.Diag(diag::err_drv_clang_unsupported) << A->getAsString(Args);
  }

  Args.AddLastArg(CmdArgs, options::OPT_dM);
  Args.AddLastArg(CmdArgs, options::OPT_dD);

  // Handle serialized diagnostics.
  if (Arg *A = Args.getLastArg(options::OPT__serialize_diags)) {
    CmdArgs.push_back("-serialize-diagnostic-file");
    CmdArgs.push_back(Args.MakeArgString(A->getValue()));
  }

  if (Args.hasArg(options::OPT_fretain_comments_from_system_headers))
    CmdArgs.push_back("-fretain-comments-from-system-headers");

  // Forward -fcomment-block-commands to -cc1.
  Args.AddAllArgs(CmdArgs, options::OPT_fcomment_block_commands);
  // Forward -fparse-all-comments to -cc1.
  Args.AddAllArgs(CmdArgs, options::OPT_fparse_all_comments);

  // Turn -fplugin=name.so into -load name.so
  for (const Arg *A : Args.filtered(options::OPT_fplugin_EQ)) {
    CmdArgs.push_back("-load");
    CmdArgs.push_back(A->getValue());
    A->claim();
  }

  // Forward -fpass-plugin=name.so to -cc1.
  for (const Arg *A : Args.filtered(options::OPT_fpass_plugin_EQ)) {
    CmdArgs.push_back(
        Args.MakeArgString(Twine("-fpass-plugin=") + A->getValue()));
    A->claim();
  }

  // Setup statistics file output.
  SmallString<128> StatsFile = getStatsFileName(Args, Output, Input, D);
  if (!StatsFile.empty())
    CmdArgs.push_back(Args.MakeArgString(Twine("-stats-file=") + StatsFile));

  // Forward -Xclang arguments to -cc1, and -mllvm arguments to the LLVM option
  // parser.
  // -finclude-default-header flag is for preprocessor,
  // do not pass it to other cc1 commands when save-temps is enabled
  if (C.getDriver().isSaveTempsEnabled() &&
      !isa<PreprocessJobAction>(JA)) {
    for (auto Arg : Args.filtered(options::OPT_Xclang)) {
      Arg->claim();
      if (StringRef(Arg->getValue()) != "-finclude-default-header")
        CmdArgs.push_back(Arg->getValue());
    }
  }
  else {
    Args.AddAllArgValues(CmdArgs, options::OPT_Xclang);
  }
  for (const Arg *A : Args.filtered(options::OPT_mllvm)) {
    A->claim();

    // We translate this by hand to the -cc1 argument, since nightly test uses
    // it and developers have been trained to spell it with -mllvm. Both
    // spellings are now deprecated and should be removed.
    if (StringRef(A->getValue(0)) == "-disable-llvm-optzns") {
      CmdArgs.push_back("-disable-llvm-optzns");
    } else {
      A->render(Args, CmdArgs);
    }
  }

  // With -save-temps, we want to save the unoptimized bitcode output from the
  // CompileJobAction, use -disable-llvm-passes to get pristine IR generated
  // by the frontend.
  // When -fembed-bitcode is enabled, optimized bitcode is emitted because it
  // has slightly different breakdown between stages.
  // FIXME: -fembed-bitcode -save-temps will save optimized bitcode instead of
  // pristine IR generated by the frontend. Ideally, a new compile action should
  // be added so both IR can be captured.
  if (C.getDriver().isSaveTempsEnabled() &&
      !(C.getDriver().embedBitcodeInObject() && !C.getDriver().isUsingLTO()) &&
      isa<CompileJobAction>(JA))
    CmdArgs.push_back("-disable-llvm-passes");

  Args.AddAllArgs(CmdArgs, options::OPT_undef);

  const char *Exec = D.getClangProgramPath();

  // Optionally embed the -cc1 level arguments into the debug info or a
  // section, for build analysis.
  // Also record command line arguments into the debug info if
  // -grecord-gcc-switches options is set on.
  // By default, -gno-record-gcc-switches is set on and no recording.
  auto GRecordSwitches =
      Args.hasFlag(options::OPT_grecord_command_line,
                   options::OPT_gno_record_command_line, false);
  auto FRecordSwitches =
      Args.hasFlag(options::OPT_frecord_command_line,
                   options::OPT_fno_record_command_line, false);
  if (FRecordSwitches && !Triple.isOSBinFormatELF())
    D.Diag(diag::err_drv_unsupported_opt_for_target)
        << Args.getLastArg(options::OPT_frecord_command_line)->getAsString(Args)
        << TripleStr;
  if (TC.UseDwarfDebugFlags() || GRecordSwitches || FRecordSwitches) {
    ArgStringList OriginalArgs;
    for (const auto &Arg : Args)
      Arg->render(Args, OriginalArgs);

    SmallString<256> Flags;
    Flags += Exec;
    for (const char *OriginalArg : OriginalArgs) {
      SmallString<128> EscapedArg;
      EscapeSpacesAndBackslashes(OriginalArg, EscapedArg);
      Flags += " ";
      Flags += EscapedArg;
    }
    auto FlagsArgString = Args.MakeArgString(Flags);
    if (TC.UseDwarfDebugFlags() || GRecordSwitches) {
      CmdArgs.push_back("-dwarf-debug-flags");
      CmdArgs.push_back(FlagsArgString);
    }
    if (FRecordSwitches) {
      CmdArgs.push_back("-record-command-line");
      CmdArgs.push_back(FlagsArgString);
    }
  }

  // Host-side cuda compilation receives all device-side outputs in a single
  // fatbin as Inputs[1]. Include the binary with -fcuda-include-gpubinary.
  if ((IsCuda || IsHIP) && CudaDeviceInput) {
      CmdArgs.push_back("-fcuda-include-gpubinary");
      CmdArgs.push_back(CudaDeviceInput->getFilename());
      if (Args.hasFlag(options::OPT_fgpu_rdc, options::OPT_fno_gpu_rdc, false))
        CmdArgs.push_back("-fgpu-rdc");
  }

  if (IsCuda) {
    if (Args.hasFlag(options::OPT_fcuda_short_ptr,
                     options::OPT_fno_cuda_short_ptr, false))
      CmdArgs.push_back("-fcuda-short-ptr");
  }

  if (IsSYCL) {
    // Host-side SYCL compilation receives the integration header file as
    // Inputs[1].  Include the header with -include
    if (!IsSYCLOffloadDevice && SYCLDeviceInput) {
      CmdArgs.push_back("-include");
      CmdArgs.push_back(SYCLDeviceInput->getFilename());
      // When creating dependency information, filter out the generated
      // header file.
      CmdArgs.push_back("-dependency-filter");
      CmdArgs.push_back(SYCLDeviceInput->getFilename());
      // Let the FE know we are doing a SYCL offload compilation, but we are
      // doing the host pass.
      CmdArgs.push_back("-fsycl-is-host");
    }
    if (IsSYCLOffloadDevice && JA.getType() == types::TY_SYCL_Header) {
      // Generating a SYCL Header
      SmallString<128> HeaderOpt("-fsycl-int-header=");
      HeaderOpt += Output.getFilename();
      CmdArgs.push_back(Args.MakeArgString(HeaderOpt));
    }
    if (Args.hasArg(options::OPT_fsycl_unnamed_lambda))
      CmdArgs.push_back("-fsycl-unnamed-lambda");
  }

  // OpenMP offloading device jobs take the argument -fopenmp-host-ir-file-path
  // to specify the result of the compile phase on the host, so the meaningful
  // device declarations can be identified. Also, -fopenmp-is-device is passed
  // along to tell the frontend that it is generating code for a device, so that
  // only the relevant declarations are emitted.
  if (IsOpenMPDevice) {
    CmdArgs.push_back("-fopenmp-is-device");
    if (OpenMPDeviceInput) {
      CmdArgs.push_back("-fopenmp-host-ir-file-path");
      CmdArgs.push_back(Args.MakeArgString(OpenMPDeviceInput->getFilename()));
    }
  }

  // For all the host OpenMP offloading compile jobs we need to pass the targets
  // information using -fopenmp-targets= option.
  if (JA.isHostOffloading(Action::OFK_OpenMP)) {
    SmallString<128> TargetInfo("-fopenmp-targets=");

    Arg *Tgts = Args.getLastArg(options::OPT_fopenmp_targets_EQ);
    assert(Tgts && Tgts->getNumValues() &&
           "OpenMP offloading has to have targets specified.");
    for (unsigned i = 0; i < Tgts->getNumValues(); ++i) {
      if (i)
        TargetInfo += ',';
      // We need to get the string from the triple because it may be not exactly
      // the same as the one we get directly from the arguments.
      llvm::Triple T(Tgts->getValue(i));
      TargetInfo += T.getTriple();
    }
    CmdArgs.push_back(Args.MakeArgString(TargetInfo.str()));
  }

<<<<<<< HEAD
  // For all the host SYCL offloading compile jobs we need to pass the targets
  // information using -fsycl-targets= option.
  if (isa<CompileJobAction>(JA) && JA.isHostOffloading(Action::OFK_SYCL)) {
    SmallString<128> TargetInfo("-fsycl-targets=");

    if (Arg *Tgts = Args.getLastArg(options::OPT_fsycl_targets_EQ)) {
      for (unsigned i = 0; i < Tgts->getNumValues(); ++i) {
        if (i)
          TargetInfo += ',';
        // We need to get the string from the triple because it may be not
        // exactly the same as the one we get directly from the arguments.
        llvm::Triple T(Tgts->getValue(i));
        TargetInfo += T.getTriple();
      }
    } else {
      // Use the default.
      llvm::Triple TT(Triple);
      TT.setArch(llvm::Triple::spir64);
      TT.setVendor(llvm::Triple::UnknownVendor);
      TT.setOS(llvm::Triple(llvm::sys::getProcessTriple()).getOS());
      TT.setEnvironment(llvm::Triple::SYCLDevice);
      TargetInfo += TT.normalize();
    }
    CmdArgs.push_back(Args.MakeArgString(TargetInfo.str()));
  }

  bool WholeProgramVTables =
      Args.hasFlag(options::OPT_fwhole_program_vtables,
                   options::OPT_fno_whole_program_vtables, false);
=======
  bool VirtualFunctionElimination =
      Args.hasFlag(options::OPT_fvirtual_function_elimination,
                   options::OPT_fno_virtual_function_elimination, false);
  if (VirtualFunctionElimination) {
    // VFE requires full LTO (currently, this might be relaxed to allow ThinLTO
    // in the future).
    if (D.getLTOMode() != LTOK_Full)
      D.Diag(diag::err_drv_argument_only_allowed_with)
          << "-fvirtual-function-elimination"
          << "-flto=full";

    CmdArgs.push_back("-fvirtual-function-elimination");
  }

  // VFE requires whole-program-vtables, and enables it by default.
  bool WholeProgramVTables = Args.hasFlag(
      options::OPT_fwhole_program_vtables,
      options::OPT_fno_whole_program_vtables, VirtualFunctionElimination);
  if (VirtualFunctionElimination && !WholeProgramVTables) {
    D.Diag(diag::err_drv_argument_not_allowed_with)
        << "-fno-whole-program-vtables"
        << "-fvirtual-function-elimination";
  }

>>>>>>> 3b598b9c
  if (WholeProgramVTables) {
    if (!D.isUsingLTO())
      D.Diag(diag::err_drv_argument_only_allowed_with)
          << "-fwhole-program-vtables"
          << "-flto";
    CmdArgs.push_back("-fwhole-program-vtables");
  }

  bool DefaultsSplitLTOUnit = WholeProgramVTables || Sanitize.needsLTO();
  bool SplitLTOUnit =
      Args.hasFlag(options::OPT_fsplit_lto_unit,
                   options::OPT_fno_split_lto_unit, DefaultsSplitLTOUnit);
  if (Sanitize.needsLTO() && !SplitLTOUnit)
    D.Diag(diag::err_drv_argument_not_allowed_with) << "-fno-split-lto-unit"
                                                    << "-fsanitize=cfi";
  if (SplitLTOUnit)
    CmdArgs.push_back("-fsplit-lto-unit");

  if (Arg *A = Args.getLastArg(options::OPT_fexperimental_isel,
                               options::OPT_fno_experimental_isel)) {
    CmdArgs.push_back("-mllvm");
    if (A->getOption().matches(options::OPT_fexperimental_isel)) {
      CmdArgs.push_back("-global-isel=1");

      // GISel is on by default on AArch64 -O0, so don't bother adding
      // the fallback remarks for it. Other combinations will add a warning of
      // some kind.
      bool IsArchSupported = Triple.getArch() == llvm::Triple::aarch64;
      bool IsOptLevelSupported = false;

      Arg *A = Args.getLastArg(options::OPT_O_Group);
      if (Triple.getArch() == llvm::Triple::aarch64) {
        if (!A || A->getOption().matches(options::OPT_O0))
          IsOptLevelSupported = true;
      }
      if (!IsArchSupported || !IsOptLevelSupported) {
        CmdArgs.push_back("-mllvm");
        CmdArgs.push_back("-global-isel-abort=2");

        if (!IsArchSupported)
          D.Diag(diag::warn_drv_experimental_isel_incomplete) << Triple.getArchName();
        else
          D.Diag(diag::warn_drv_experimental_isel_incomplete_opt);
      }
    } else {
      CmdArgs.push_back("-global-isel=0");
    }
  }

  if (Args.hasArg(options::OPT_forder_file_instrumentation)) {
     CmdArgs.push_back("-forder-file-instrumentation");
     // Enable order file instrumentation when ThinLTO is not on. When ThinLTO is
     // on, we need to pass these flags as linker flags and that will be handled
     // outside of the compiler.
     if (!D.isUsingLTO()) {
       CmdArgs.push_back("-mllvm");
       CmdArgs.push_back("-enable-order-file-instrumentation");
     }
  }

  if (Arg *A = Args.getLastArg(options::OPT_fforce_enable_int128,
                               options::OPT_fno_force_enable_int128)) {
    if (A->getOption().matches(options::OPT_fforce_enable_int128))
      CmdArgs.push_back("-fforce-enable-int128");
  }

  if (Args.hasFlag(options::OPT_fcomplete_member_pointers,
                   options::OPT_fno_complete_member_pointers, false))
    CmdArgs.push_back("-fcomplete-member-pointers");

  if (!Args.hasFlag(options::OPT_fcxx_static_destructors,
                    options::OPT_fno_cxx_static_destructors, true))
    CmdArgs.push_back("-fno-c++-static-destructors");

  if (Arg *A = Args.getLastArg(options::OPT_moutline,
                               options::OPT_mno_outline)) {
    if (A->getOption().matches(options::OPT_moutline)) {
      // We only support -moutline in AArch64 right now. If we're not compiling
      // for AArch64, emit a warning and ignore the flag. Otherwise, add the
      // proper mllvm flags.
      if (Triple.getArch() != llvm::Triple::aarch64) {
        D.Diag(diag::warn_drv_moutline_unsupported_opt) << Triple.getArchName();
      } else {
          CmdArgs.push_back("-mllvm");
          CmdArgs.push_back("-enable-machine-outliner");
      }
    } else {
      // Disable all outlining behaviour.
      CmdArgs.push_back("-mllvm");
      CmdArgs.push_back("-enable-machine-outliner=never");
    }
  }

  if (Args.hasFlag(options::OPT_faddrsig, options::OPT_fno_addrsig,
                   (TC.getTriple().isOSBinFormatELF() ||
                    TC.getTriple().isOSBinFormatCOFF()) &&
                      !TC.getTriple().isPS4() &&
                      !TC.getTriple().isOSNetBSD() &&
                      !Distro(D.getVFS()).IsGentoo() &&
                      !TC.getTriple().isAndroid() &&
                       TC.useIntegratedAs()))
    CmdArgs.push_back("-faddrsig");

  if (Arg *A = Args.getLastArg(options::OPT_fsymbol_partition_EQ)) {
    std::string Str = A->getAsString(Args);
    if (!TC.getTriple().isOSBinFormatELF())
      D.Diag(diag::err_drv_unsupported_opt_for_target)
          << Str << TC.getTripleString();
    CmdArgs.push_back(Args.MakeArgString(Str));
  }

  // Add the "-o out -x type src.c" flags last. This is done primarily to make
  // the -cc1 command easier to edit when reproducing compiler crashes.
  if (Output.getType() == types::TY_Dependencies) {
    // Handled with other dependency code.
  } else if (Output.isFilename()) {
    CmdArgs.push_back("-o");
    CmdArgs.push_back(Output.getFilename());
  } else {
    assert(Output.isNothing() && "Invalid output.");
  }

  addDashXForInput(Args, Input, CmdArgs);

  ArrayRef<InputInfo> FrontendInputs = Input;
  if (IsHeaderModulePrecompile)
    FrontendInputs = ModuleHeaderInputs;
  else if (Input.isNothing())
    FrontendInputs = {};

  for (const InputInfo &Input : FrontendInputs) {
    if (Input.isFilename())
      CmdArgs.push_back(Input.getFilename());
    else
      Input.getInputArg().renderAsInput(Args, CmdArgs);
  }

  // Finally add the compile command to the compilation.
  if (Args.hasArg(options::OPT__SLASH_fallback) &&
      Output.getType() == types::TY_Object &&
      (InputType == types::TY_C || InputType == types::TY_CXX)) {
    auto CLCommand =
        getCLFallback()->GetCommand(C, JA, Output, Inputs, Args, LinkingOutput);
    C.addCommand(std::make_unique<FallbackCommand>(
        JA, *this, Exec, CmdArgs, Inputs, std::move(CLCommand)));
  } else if (Args.hasArg(options::OPT__SLASH_fallback) &&
             isa<PrecompileJobAction>(JA)) {
    // In /fallback builds, run the main compilation even if the pch generation
    // fails, so that the main compilation's fallback to cl.exe runs.
    C.addCommand(std::make_unique<ForceSuccessCommand>(JA, *this, Exec,
                                                        CmdArgs, Inputs));
  } else {
    C.addCommand(std::make_unique<Command>(JA, *this, Exec, CmdArgs, Inputs));
  }

  // Make the compile command echo its inputs for /showFilenames.
  if (Output.getType() == types::TY_Object &&
      Args.hasFlag(options::OPT__SLASH_showFilenames,
                   options::OPT__SLASH_showFilenames_, false)) {
    C.getJobs().getJobs().back()->setPrintInputFilenames(true);
  }

  if (Arg *A = Args.getLastArg(options::OPT_pg))
    if (FPKeepKind == CodeGenOptions::FramePointerKind::None)
      D.Diag(diag::err_drv_argument_not_allowed_with) << "-fomit-frame-pointer"
                                                      << A->getAsString(Args);

  // Claim some arguments which clang supports automatically.

  // -fpch-preprocess is used with gcc to add a special marker in the output to
  // include the PCH file.
  Args.ClaimAllArgs(options::OPT_fpch_preprocess);

  // Claim some arguments which clang doesn't support, but we don't
  // care to warn the user about.
  Args.ClaimAllArgs(options::OPT_clang_ignored_f_Group);
  Args.ClaimAllArgs(options::OPT_clang_ignored_m_Group);

  // Disable warnings for clang -E -emit-llvm foo.c
  Args.ClaimAllArgs(options::OPT_emit_llvm);
}

Clang::Clang(const ToolChain &TC)
    // CAUTION! The first constructor argument ("clang") is not arbitrary,
    // as it is for other tools. Some operations on a Tool actually test
    // whether that tool is Clang based on the Tool's Name as a string.
    : Tool("clang", "clang frontend", TC, RF_Full) {}

Clang::~Clang() {}

/// Add options related to the Objective-C runtime/ABI.
///
/// Returns true if the runtime is non-fragile.
ObjCRuntime Clang::AddObjCRuntimeArgs(const ArgList &args,
                                      ArgStringList &cmdArgs,
                                      RewriteKind rewriteKind) const {
  // Look for the controlling runtime option.
  Arg *runtimeArg =
      args.getLastArg(options::OPT_fnext_runtime, options::OPT_fgnu_runtime,
                      options::OPT_fobjc_runtime_EQ);

  // Just forward -fobjc-runtime= to the frontend.  This supercedes
  // options about fragility.
  if (runtimeArg &&
      runtimeArg->getOption().matches(options::OPT_fobjc_runtime_EQ)) {
    ObjCRuntime runtime;
    StringRef value = runtimeArg->getValue();
    if (runtime.tryParse(value)) {
      getToolChain().getDriver().Diag(diag::err_drv_unknown_objc_runtime)
          << value;
    }
    if ((runtime.getKind() == ObjCRuntime::GNUstep) &&
        (runtime.getVersion() >= VersionTuple(2, 0)))
      if (!getToolChain().getTriple().isOSBinFormatELF() &&
          !getToolChain().getTriple().isOSBinFormatCOFF()) {
        getToolChain().getDriver().Diag(
            diag::err_drv_gnustep_objc_runtime_incompatible_binary)
          << runtime.getVersion().getMajor();
      }

    runtimeArg->render(args, cmdArgs);
    return runtime;
  }

  // Otherwise, we'll need the ABI "version".  Version numbers are
  // slightly confusing for historical reasons:
  //   1 - Traditional "fragile" ABI
  //   2 - Non-fragile ABI, version 1
  //   3 - Non-fragile ABI, version 2
  unsigned objcABIVersion = 1;
  // If -fobjc-abi-version= is present, use that to set the version.
  if (Arg *abiArg = args.getLastArg(options::OPT_fobjc_abi_version_EQ)) {
    StringRef value = abiArg->getValue();
    if (value == "1")
      objcABIVersion = 1;
    else if (value == "2")
      objcABIVersion = 2;
    else if (value == "3")
      objcABIVersion = 3;
    else
      getToolChain().getDriver().Diag(diag::err_drv_clang_unsupported) << value;
  } else {
    // Otherwise, determine if we are using the non-fragile ABI.
    bool nonFragileABIIsDefault =
        (rewriteKind == RK_NonFragile ||
         (rewriteKind == RK_None &&
          getToolChain().IsObjCNonFragileABIDefault()));
    if (args.hasFlag(options::OPT_fobjc_nonfragile_abi,
                     options::OPT_fno_objc_nonfragile_abi,
                     nonFragileABIIsDefault)) {
// Determine the non-fragile ABI version to use.
#ifdef DISABLE_DEFAULT_NONFRAGILEABI_TWO
      unsigned nonFragileABIVersion = 1;
#else
      unsigned nonFragileABIVersion = 2;
#endif

      if (Arg *abiArg =
              args.getLastArg(options::OPT_fobjc_nonfragile_abi_version_EQ)) {
        StringRef value = abiArg->getValue();
        if (value == "1")
          nonFragileABIVersion = 1;
        else if (value == "2")
          nonFragileABIVersion = 2;
        else
          getToolChain().getDriver().Diag(diag::err_drv_clang_unsupported)
              << value;
      }

      objcABIVersion = 1 + nonFragileABIVersion;
    } else {
      objcABIVersion = 1;
    }
  }

  // We don't actually care about the ABI version other than whether
  // it's non-fragile.
  bool isNonFragile = objcABIVersion != 1;

  // If we have no runtime argument, ask the toolchain for its default runtime.
  // However, the rewriter only really supports the Mac runtime, so assume that.
  ObjCRuntime runtime;
  if (!runtimeArg) {
    switch (rewriteKind) {
    case RK_None:
      runtime = getToolChain().getDefaultObjCRuntime(isNonFragile);
      break;
    case RK_Fragile:
      runtime = ObjCRuntime(ObjCRuntime::FragileMacOSX, VersionTuple());
      break;
    case RK_NonFragile:
      runtime = ObjCRuntime(ObjCRuntime::MacOSX, VersionTuple());
      break;
    }

    // -fnext-runtime
  } else if (runtimeArg->getOption().matches(options::OPT_fnext_runtime)) {
    // On Darwin, make this use the default behavior for the toolchain.
    if (getToolChain().getTriple().isOSDarwin()) {
      runtime = getToolChain().getDefaultObjCRuntime(isNonFragile);

      // Otherwise, build for a generic macosx port.
    } else {
      runtime = ObjCRuntime(ObjCRuntime::MacOSX, VersionTuple());
    }

    // -fgnu-runtime
  } else {
    assert(runtimeArg->getOption().matches(options::OPT_fgnu_runtime));
    // Legacy behaviour is to target the gnustep runtime if we are in
    // non-fragile mode or the GCC runtime in fragile mode.
    if (isNonFragile)
      runtime = ObjCRuntime(ObjCRuntime::GNUstep, VersionTuple(2, 0));
    else
      runtime = ObjCRuntime(ObjCRuntime::GCC, VersionTuple());
  }

  cmdArgs.push_back(
      args.MakeArgString("-fobjc-runtime=" + runtime.getAsString()));
  return runtime;
}

static bool maybeConsumeDash(const std::string &EH, size_t &I) {
  bool HaveDash = (I + 1 < EH.size() && EH[I + 1] == '-');
  I += HaveDash;
  return !HaveDash;
}

namespace {
struct EHFlags {
  bool Synch = false;
  bool Asynch = false;
  bool NoUnwindC = false;
};
} // end anonymous namespace

/// /EH controls whether to run destructor cleanups when exceptions are
/// thrown.  There are three modifiers:
/// - s: Cleanup after "synchronous" exceptions, aka C++ exceptions.
/// - a: Cleanup after "asynchronous" exceptions, aka structured exceptions.
///      The 'a' modifier is unimplemented and fundamentally hard in LLVM IR.
/// - c: Assume that extern "C" functions are implicitly nounwind.
/// The default is /EHs-c-, meaning cleanups are disabled.
static EHFlags parseClangCLEHFlags(const Driver &D, const ArgList &Args) {
  EHFlags EH;

  std::vector<std::string> EHArgs =
      Args.getAllArgValues(options::OPT__SLASH_EH);
  for (auto EHVal : EHArgs) {
    for (size_t I = 0, E = EHVal.size(); I != E; ++I) {
      switch (EHVal[I]) {
      case 'a':
        EH.Asynch = maybeConsumeDash(EHVal, I);
        if (EH.Asynch)
          EH.Synch = false;
        continue;
      case 'c':
        EH.NoUnwindC = maybeConsumeDash(EHVal, I);
        continue;
      case 's':
        EH.Synch = maybeConsumeDash(EHVal, I);
        if (EH.Synch)
          EH.Asynch = false;
        continue;
      default:
        break;
      }
      D.Diag(clang::diag::err_drv_invalid_value) << "/EH" << EHVal;
      break;
    }
  }
  // The /GX, /GX- flags are only processed if there are not /EH flags.
  // The default is that /GX is not specified.
  if (EHArgs.empty() &&
      Args.hasFlag(options::OPT__SLASH_GX, options::OPT__SLASH_GX_,
                   /*Default=*/false)) {
    EH.Synch = true;
    EH.NoUnwindC = true;
  }

  return EH;
}

void Clang::AddClangCLArgs(const ArgList &Args, types::ID InputType,
                           ArgStringList &CmdArgs,
                           codegenoptions::DebugInfoKind *DebugInfoKind,
                           bool *EmitCodeView) const {
  unsigned RTOptionID = options::OPT__SLASH_MT;

  if (Args.hasArg(options::OPT__SLASH_LDd))
    // The /LDd option implies /MTd. The dependent lib part can be overridden,
    // but defining _DEBUG is sticky.
    RTOptionID = options::OPT__SLASH_MTd;

  if (Arg *A = Args.getLastArg(options::OPT__SLASH_M_Group))
    RTOptionID = A->getOption().getID();

  StringRef FlagForCRT;
  switch (RTOptionID) {
  case options::OPT__SLASH_MD:
    if (Args.hasArg(options::OPT__SLASH_LDd))
      CmdArgs.push_back("-D_DEBUG");
    CmdArgs.push_back("-D_MT");
    CmdArgs.push_back("-D_DLL");
    FlagForCRT = "--dependent-lib=msvcrt";
    break;
  case options::OPT__SLASH_MDd:
    CmdArgs.push_back("-D_DEBUG");
    CmdArgs.push_back("-D_MT");
    CmdArgs.push_back("-D_DLL");
    FlagForCRT = "--dependent-lib=msvcrtd";
    break;
  case options::OPT__SLASH_MT:
    if (Args.hasArg(options::OPT__SLASH_LDd))
      CmdArgs.push_back("-D_DEBUG");
    CmdArgs.push_back("-D_MT");
    CmdArgs.push_back("-flto-visibility-public-std");
    FlagForCRT = "--dependent-lib=libcmt";
    break;
  case options::OPT__SLASH_MTd:
    CmdArgs.push_back("-D_DEBUG");
    CmdArgs.push_back("-D_MT");
    CmdArgs.push_back("-flto-visibility-public-std");
    FlagForCRT = "--dependent-lib=libcmtd";
    break;
  default:
    llvm_unreachable("Unexpected option ID.");
  }

  if (Args.hasArg(options::OPT__SLASH_Zl)) {
    CmdArgs.push_back("-D_VC_NODEFAULTLIB");
  } else {
    CmdArgs.push_back(FlagForCRT.data());

    // This provides POSIX compatibility (maps 'open' to '_open'), which most
    // users want.  The /Za flag to cl.exe turns this off, but it's not
    // implemented in clang.
    CmdArgs.push_back("--dependent-lib=oldnames");
  }

  Args.AddLastArg(CmdArgs, options::OPT_show_includes);

  // This controls whether or not we emit RTTI data for polymorphic types.
  if (Args.hasFlag(options::OPT__SLASH_GR_, options::OPT__SLASH_GR,
                   /*Default=*/false))
    CmdArgs.push_back("-fno-rtti-data");

  // This controls whether or not we emit stack-protector instrumentation.
  // In MSVC, Buffer Security Check (/GS) is on by default.
  if (Args.hasFlag(options::OPT__SLASH_GS, options::OPT__SLASH_GS_,
                   /*Default=*/true)) {
    CmdArgs.push_back("-stack-protector");
    CmdArgs.push_back(Args.MakeArgString(Twine(LangOptions::SSPStrong)));
  }

  // Emit CodeView if -Z7, -Zd, or -gline-tables-only are present.
  if (Arg *DebugInfoArg =
          Args.getLastArg(options::OPT__SLASH_Z7, options::OPT__SLASH_Zd,
                          options::OPT_gline_tables_only)) {
    *EmitCodeView = true;
    if (DebugInfoArg->getOption().matches(options::OPT__SLASH_Z7))
      *DebugInfoKind = codegenoptions::LimitedDebugInfo;
    else
      *DebugInfoKind = codegenoptions::DebugLineTablesOnly;
  } else {
    *EmitCodeView = false;
  }

  const Driver &D = getToolChain().getDriver();
  EHFlags EH = parseClangCLEHFlags(D, Args);
  if (EH.Synch || EH.Asynch) {
    if (types::isCXX(InputType))
      CmdArgs.push_back("-fcxx-exceptions");
    CmdArgs.push_back("-fexceptions");
  }
  if (types::isCXX(InputType) && EH.Synch && EH.NoUnwindC)
    CmdArgs.push_back("-fexternc-nounwind");

  // /EP should expand to -E -P.
  if (Args.hasArg(options::OPT__SLASH_EP)) {
    CmdArgs.push_back("-E");
    CmdArgs.push_back("-P");
  }

  unsigned VolatileOptionID;
  if (getToolChain().getArch() == llvm::Triple::x86_64 ||
      getToolChain().getArch() == llvm::Triple::x86)
    VolatileOptionID = options::OPT__SLASH_volatile_ms;
  else
    VolatileOptionID = options::OPT__SLASH_volatile_iso;

  if (Arg *A = Args.getLastArg(options::OPT__SLASH_volatile_Group))
    VolatileOptionID = A->getOption().getID();

  if (VolatileOptionID == options::OPT__SLASH_volatile_ms)
    CmdArgs.push_back("-fms-volatile");

 if (Args.hasFlag(options::OPT__SLASH_Zc_dllexportInlines_,
                  options::OPT__SLASH_Zc_dllexportInlines,
                  false)) {
   if (Args.hasArg(options::OPT__SLASH_fallback)) {
     D.Diag(clang::diag::err_drv_dllexport_inlines_and_fallback);
   } else {
    CmdArgs.push_back("-fno-dllexport-inlines");
   }
 }

  Arg *MostGeneralArg = Args.getLastArg(options::OPT__SLASH_vmg);
  Arg *BestCaseArg = Args.getLastArg(options::OPT__SLASH_vmb);
  if (MostGeneralArg && BestCaseArg)
    D.Diag(clang::diag::err_drv_argument_not_allowed_with)
        << MostGeneralArg->getAsString(Args) << BestCaseArg->getAsString(Args);

  if (MostGeneralArg) {
    Arg *SingleArg = Args.getLastArg(options::OPT__SLASH_vms);
    Arg *MultipleArg = Args.getLastArg(options::OPT__SLASH_vmm);
    Arg *VirtualArg = Args.getLastArg(options::OPT__SLASH_vmv);

    Arg *FirstConflict = SingleArg ? SingleArg : MultipleArg;
    Arg *SecondConflict = VirtualArg ? VirtualArg : MultipleArg;
    if (FirstConflict && SecondConflict && FirstConflict != SecondConflict)
      D.Diag(clang::diag::err_drv_argument_not_allowed_with)
          << FirstConflict->getAsString(Args)
          << SecondConflict->getAsString(Args);

    if (SingleArg)
      CmdArgs.push_back("-fms-memptr-rep=single");
    else if (MultipleArg)
      CmdArgs.push_back("-fms-memptr-rep=multiple");
    else
      CmdArgs.push_back("-fms-memptr-rep=virtual");
  }

  // Parse the default calling convention options.
  if (Arg *CCArg =
          Args.getLastArg(options::OPT__SLASH_Gd, options::OPT__SLASH_Gr,
                          options::OPT__SLASH_Gz, options::OPT__SLASH_Gv,
                          options::OPT__SLASH_Gregcall)) {
    unsigned DCCOptId = CCArg->getOption().getID();
    const char *DCCFlag = nullptr;
    bool ArchSupported = true;
    llvm::Triple::ArchType Arch = getToolChain().getArch();
    switch (DCCOptId) {
    case options::OPT__SLASH_Gd:
      DCCFlag = "-fdefault-calling-conv=cdecl";
      break;
    case options::OPT__SLASH_Gr:
      ArchSupported = Arch == llvm::Triple::x86;
      DCCFlag = "-fdefault-calling-conv=fastcall";
      break;
    case options::OPT__SLASH_Gz:
      ArchSupported = Arch == llvm::Triple::x86;
      DCCFlag = "-fdefault-calling-conv=stdcall";
      break;
    case options::OPT__SLASH_Gv:
      ArchSupported = Arch == llvm::Triple::x86 || Arch == llvm::Triple::x86_64;
      DCCFlag = "-fdefault-calling-conv=vectorcall";
      break;
    case options::OPT__SLASH_Gregcall:
      ArchSupported = Arch == llvm::Triple::x86 || Arch == llvm::Triple::x86_64;
      DCCFlag = "-fdefault-calling-conv=regcall";
      break;
    }

    // MSVC doesn't warn if /Gr or /Gz is used on x64, so we don't either.
    if (ArchSupported && DCCFlag)
      CmdArgs.push_back(DCCFlag);
  }

  Args.AddLastArg(CmdArgs, options::OPT_vtordisp_mode_EQ);

  if (!Args.hasArg(options::OPT_fdiagnostics_format_EQ)) {
    CmdArgs.push_back("-fdiagnostics-format");
    if (Args.hasArg(options::OPT__SLASH_fallback))
      CmdArgs.push_back("msvc-fallback");
    else
      CmdArgs.push_back("msvc");
  }

  if (Arg *A = Args.getLastArg(options::OPT__SLASH_guard)) {
    SmallVector<StringRef, 1> SplitArgs;
    StringRef(A->getValue()).split(SplitArgs, ",");
    bool Instrument = false;
    bool NoChecks = false;
    for (StringRef Arg : SplitArgs) {
      if (Arg.equals_lower("cf"))
        Instrument = true;
      else if (Arg.equals_lower("cf-"))
        Instrument = false;
      else if (Arg.equals_lower("nochecks"))
        NoChecks = true;
      else if (Arg.equals_lower("nochecks-"))
        NoChecks = false;
      else
        D.Diag(diag::err_drv_invalid_value) << A->getSpelling() << Arg;
    }
    // Currently there's no support emitting CFG instrumentation; the flag only
    // emits the table of address-taken functions.
    if (Instrument || NoChecks)
      CmdArgs.push_back("-cfguard");
  }
}

visualstudio::Compiler *Clang::getCLFallback() const {
  if (!CLFallback)
    CLFallback.reset(new visualstudio::Compiler(getToolChain()));
  return CLFallback.get();
}


const char *Clang::getBaseInputName(const ArgList &Args,
                                    const InputInfo &Input) {
  return Args.MakeArgString(llvm::sys::path::filename(Input.getBaseInput()));
}

const char *Clang::getBaseInputStem(const ArgList &Args,
                                    const InputInfoList &Inputs) {
  const char *Str = getBaseInputName(Args, Inputs[0]);

  if (const char *End = strrchr(Str, '.'))
    return Args.MakeArgString(std::string(Str, End));

  return Str;
}

const char *Clang::getDependencyFileName(const ArgList &Args,
                                         const InputInfoList &Inputs) {
  // FIXME: Think about this more.

  if (Arg *OutputOpt = Args.getLastArg(options::OPT_o)) {
    SmallString<128> OutputFilename(OutputOpt->getValue());
    llvm::sys::path::replace_extension(OutputFilename, llvm::Twine('d'));
    return Args.MakeArgString(OutputFilename);
  }

  return Args.MakeArgString(Twine(getBaseInputStem(Args, Inputs)) + ".d");
}

// Begin ClangAs

void ClangAs::AddMIPSTargetArgs(const ArgList &Args,
                                ArgStringList &CmdArgs) const {
  StringRef CPUName;
  StringRef ABIName;
  const llvm::Triple &Triple = getToolChain().getTriple();
  mips::getMipsCPUAndABI(Args, Triple, CPUName, ABIName);

  CmdArgs.push_back("-target-abi");
  CmdArgs.push_back(ABIName.data());
}

void ClangAs::AddX86TargetArgs(const ArgList &Args,
                               ArgStringList &CmdArgs) const {
  if (Arg *A = Args.getLastArg(options::OPT_masm_EQ)) {
    StringRef Value = A->getValue();
    if (Value == "intel" || Value == "att") {
      CmdArgs.push_back("-mllvm");
      CmdArgs.push_back(Args.MakeArgString("-x86-asm-syntax=" + Value));
    } else {
      getToolChain().getDriver().Diag(diag::err_drv_unsupported_option_argument)
          << A->getOption().getName() << Value;
    }
  }
}

void ClangAs::AddRISCVTargetArgs(const ArgList &Args,
                               ArgStringList &CmdArgs) const {
  const llvm::Triple &Triple = getToolChain().getTriple();
  StringRef ABIName = riscv::getRISCVABI(Args, Triple);

  CmdArgs.push_back("-target-abi");
  CmdArgs.push_back(ABIName.data());
}

void ClangAs::ConstructJob(Compilation &C, const JobAction &JA,
                           const InputInfo &Output, const InputInfoList &Inputs,
                           const ArgList &Args,
                           const char *LinkingOutput) const {
  ArgStringList CmdArgs;

  assert(Inputs.size() == 1 && "Unexpected number of inputs.");
  const InputInfo &Input = Inputs[0];

  const llvm::Triple &Triple = getToolChain().getEffectiveTriple();
  const std::string &TripleStr = Triple.getTriple();
  const auto &D = getToolChain().getDriver();

  // Don't warn about "clang -w -c foo.s"
  Args.ClaimAllArgs(options::OPT_w);
  // and "clang -emit-llvm -c foo.s"
  Args.ClaimAllArgs(options::OPT_emit_llvm);

  claimNoWarnArgs(Args);

  // Invoke ourselves in -cc1as mode.
  //
  // FIXME: Implement custom jobs for internal actions.
  CmdArgs.push_back("-cc1as");

  // Add the "effective" target triple.
  CmdArgs.push_back("-triple");
  CmdArgs.push_back(Args.MakeArgString(TripleStr));

  // Set the output mode, we currently only expect to be used as a real
  // assembler.
  CmdArgs.push_back("-filetype");
  CmdArgs.push_back("obj");

  // Set the main file name, so that debug info works even with
  // -save-temps or preprocessed assembly.
  CmdArgs.push_back("-main-file-name");
  CmdArgs.push_back(Clang::getBaseInputName(Args, Input));

  // Add the target cpu
  std::string CPU = getCPUName(Args, Triple, /*FromAs*/ true);
  if (!CPU.empty()) {
    CmdArgs.push_back("-target-cpu");
    CmdArgs.push_back(Args.MakeArgString(CPU));
  }

  // Add the target features
  getTargetFeatures(getToolChain(), Triple, Args, CmdArgs, true);

  // Ignore explicit -force_cpusubtype_ALL option.
  (void)Args.hasArg(options::OPT_force__cpusubtype__ALL);

  // Pass along any -I options so we get proper .include search paths.
  Args.AddAllArgs(CmdArgs, options::OPT_I_Group);

  // Determine the original source input.
  const Action *SourceAction = &JA;
  while (SourceAction->getKind() != Action::InputClass) {
    assert(!SourceAction->getInputs().empty() && "unexpected root action!");
    SourceAction = SourceAction->getInputs()[0];
  }

  // Forward -g and handle debug info related flags, assuming we are dealing
  // with an actual assembly file.
  bool WantDebug = false;
  unsigned DwarfVersion = 0;
  Args.ClaimAllArgs(options::OPT_g_Group);
  if (Arg *A = Args.getLastArg(options::OPT_g_Group)) {
    WantDebug = !A->getOption().matches(options::OPT_g0) &&
                !A->getOption().matches(options::OPT_ggdb0);
    if (WantDebug)
      DwarfVersion = DwarfVersionNum(A->getSpelling());
  }
  if (DwarfVersion == 0)
    DwarfVersion = getToolChain().GetDefaultDwarfVersion();

  codegenoptions::DebugInfoKind DebugInfoKind = codegenoptions::NoDebugInfo;

  if (SourceAction->getType() == types::TY_Asm ||
      SourceAction->getType() == types::TY_PP_Asm) {
    // You might think that it would be ok to set DebugInfoKind outside of
    // the guard for source type, however there is a test which asserts
    // that some assembler invocation receives no -debug-info-kind,
    // and it's not clear whether that test is just overly restrictive.
    DebugInfoKind = (WantDebug ? codegenoptions::LimitedDebugInfo
                               : codegenoptions::NoDebugInfo);
    // Add the -fdebug-compilation-dir flag if needed.
    addDebugCompDirArg(Args, CmdArgs, C.getDriver().getVFS());

    addDebugPrefixMapArg(getToolChain().getDriver(), Args, CmdArgs);

    // Set the AT_producer to the clang version when using the integrated
    // assembler on assembly source files.
    CmdArgs.push_back("-dwarf-debug-producer");
    CmdArgs.push_back(Args.MakeArgString(getClangFullVersion()));

    // And pass along -I options
    Args.AddAllArgs(CmdArgs, options::OPT_I);
  }
  RenderDebugEnablingArgs(Args, CmdArgs, DebugInfoKind, DwarfVersion,
                          llvm::DebuggerKind::Default);
  RenderDebugInfoCompressionArgs(Args, CmdArgs, D, getToolChain());


  // Handle -fPIC et al -- the relocation-model affects the assembler
  // for some targets.
  llvm::Reloc::Model RelocationModel;
  unsigned PICLevel;
  bool IsPIE;
  std::tie(RelocationModel, PICLevel, IsPIE) =
      ParsePICArgs(getToolChain(), Args);

  const char *RMName = RelocationModelName(RelocationModel);
  if (RMName) {
    CmdArgs.push_back("-mrelocation-model");
    CmdArgs.push_back(RMName);
  }

  // Optionally embed the -cc1as level arguments into the debug info, for build
  // analysis.
  if (getToolChain().UseDwarfDebugFlags()) {
    ArgStringList OriginalArgs;
    for (const auto &Arg : Args)
      Arg->render(Args, OriginalArgs);

    SmallString<256> Flags;
    const char *Exec = getToolChain().getDriver().getClangProgramPath();
    Flags += Exec;
    for (const char *OriginalArg : OriginalArgs) {
      SmallString<128> EscapedArg;
      EscapeSpacesAndBackslashes(OriginalArg, EscapedArg);
      Flags += " ";
      Flags += EscapedArg;
    }
    CmdArgs.push_back("-dwarf-debug-flags");
    CmdArgs.push_back(Args.MakeArgString(Flags));
  }

  // FIXME: Add -static support, once we have it.

  // Add target specific flags.
  switch (getToolChain().getArch()) {
  default:
    break;

  case llvm::Triple::mips:
  case llvm::Triple::mipsel:
  case llvm::Triple::mips64:
  case llvm::Triple::mips64el:
    AddMIPSTargetArgs(Args, CmdArgs);
    break;

  case llvm::Triple::x86:
  case llvm::Triple::x86_64:
    AddX86TargetArgs(Args, CmdArgs);
    break;

  case llvm::Triple::arm:
  case llvm::Triple::armeb:
  case llvm::Triple::thumb:
  case llvm::Triple::thumbeb:
    // This isn't in AddARMTargetArgs because we want to do this for assembly
    // only, not C/C++.
    if (Args.hasFlag(options::OPT_mdefault_build_attributes,
                     options::OPT_mno_default_build_attributes, true)) {
        CmdArgs.push_back("-mllvm");
        CmdArgs.push_back("-arm-add-build-attributes");
    }
    break;

  case llvm::Triple::riscv32:
  case llvm::Triple::riscv64:
    AddRISCVTargetArgs(Args, CmdArgs);
    break;
  }

  // Consume all the warning flags. Usually this would be handled more
  // gracefully by -cc1 (warning about unknown warning flags, etc) but -cc1as
  // doesn't handle that so rather than warning about unused flags that are
  // actually used, we'll lie by omission instead.
  // FIXME: Stop lying and consume only the appropriate driver flags
  Args.ClaimAllArgs(options::OPT_W_Group);

  CollectArgsForIntegratedAssembler(C, Args, CmdArgs,
                                    getToolChain().getDriver());

  Args.AddAllArgs(CmdArgs, options::OPT_mllvm);

  assert(Output.isFilename() && "Unexpected lipo output.");
  CmdArgs.push_back("-o");
  CmdArgs.push_back(Output.getFilename());

  const llvm::Triple &T = getToolChain().getTriple();
  Arg *A;
  if (getDebugFissionKind(D, Args, A) == DwarfFissionKind::Split &&
      T.isOSBinFormatELF()) {
    CmdArgs.push_back("-split-dwarf-output");
    CmdArgs.push_back(SplitDebugName(Args, Input, Output));
  }

  assert(Input.isFilename() && "Invalid input.");
  CmdArgs.push_back(Input.getFilename());

  const char *Exec = getToolChain().getDriver().getClangProgramPath();
  C.addCommand(std::make_unique<Command>(JA, *this, Exec, CmdArgs, Inputs));
}

// Begin OffloadBundler

void OffloadBundler::ConstructJob(Compilation &C, const JobAction &JA,
                                  const InputInfo &Output,
                                  const InputInfoList &Inputs,
                                  const llvm::opt::ArgList &TCArgs,
                                  const char *LinkingOutput) const {
  // The version with only one output is expected to refer to a bundling job.
  assert(isa<OffloadBundlingJobAction>(JA) && "Expecting bundling job!");

  // The bundling command looks like this:
  // clang-offload-bundler -type=bc
  //   -targets=host-triple,openmp-triple1,openmp-triple2
  //   -outputs=input_file
  //   -inputs=unbundle_file_host,unbundle_file_tgt1,unbundle_file_tgt2"

  ArgStringList CmdArgs;

  // Get the type.
  CmdArgs.push_back(TCArgs.MakeArgString(
      Twine("-type=") + types::getTypeTempSuffix(Output.getType())));

  assert(JA.getInputs().size() == Inputs.size() &&
         "Not have inputs for all dependence actions??");

  // Get the targets.
  SmallString<128> Triples;
  Triples += "-targets=";
  for (unsigned I = 0; I < Inputs.size(); ++I) {
    if (I)
      Triples += ',';

    // Find ToolChain for this input.
    Action::OffloadKind CurKind = Action::OFK_Host;
    const ToolChain *CurTC = &getToolChain();
    const Action *CurDep = JA.getInputs()[I];

    if (const auto *OA = dyn_cast<OffloadAction>(CurDep)) {
      CurTC = nullptr;
      OA->doOnEachDependence([&](Action *A, const ToolChain *TC, const char *) {
        assert(CurTC == nullptr && "Expected one dependence!");
        CurKind = A->getOffloadingDeviceKind();
        CurTC = TC;
      });
    }
    Triples += Action::GetOffloadKindName(CurKind);
    Triples += '-';
    Triples += CurTC->getTriple().normalize();
    if (CurKind == Action::OFK_HIP && CurDep->getOffloadingArch()) {
      Triples += '-';
      Triples += CurDep->getOffloadingArch();
    }
  }

  // When bundling for FPGA with -fsycl-link a specific triple is formulated
  // to match the FPGA binary.  We are also guaranteed only the single device
  // and host object inputs.
  const ToolChain *TCCheck = &getToolChain();
  if (TCArgs.hasArg(options::OPT_fsycl_link_EQ) &&
      TCCheck->getTriple().getSubArch() == llvm::Triple::SPIRSubArch_fpga) {
    Triples = "-targets=";
    llvm::Triple TT;
    TT.setArchName(JA.getInputs()[0]->getType() == types::TY_FPGA_AOCX
                   ? "fpga_aocx" : "fpga_aocr");
    TT.setVendorName("intel");
    TT.setOS(llvm::Triple(TCCheck->getTriple()).getOS());
    TT.setEnvironment(llvm::Triple::SYCLDevice);
    Triples += "fpga-";
    Triples += TT.normalize();
    Triples += ",";
    Triples += Action::GetOffloadKindName(Action::OFK_Host);
    Triples += "-";
    const ToolChain *HostTC = C.getSingleOffloadToolChain<Action::OFK_Host>();
    Triples += HostTC->getTriple().normalize();
  }
  CmdArgs.push_back(TCArgs.MakeArgString(Triples));

  // Get bundled file command.
  CmdArgs.push_back(
      TCArgs.MakeArgString(Twine("-outputs=") + Output.getFilename()));

  // Get unbundled files command.
  SmallString<128> UB;
  UB += "-inputs=";
  for (unsigned I = 0; I < Inputs.size(); ++I) {
    if (I)
      UB += ',';

    // Find ToolChain for this input.
    const ToolChain *CurTC = &getToolChain();
    if (const auto *OA = dyn_cast<OffloadAction>(JA.getInputs()[I])) {
      CurTC = nullptr;
      OA->doOnEachDependence([&](Action *, const ToolChain *TC, const char *) {
        assert(CurTC == nullptr && "Expected one dependence!");
        CurTC = TC;
      });
    }
    UB += CurTC->getInputFilename(Inputs[I]);
  }
  CmdArgs.push_back(TCArgs.MakeArgString(UB));

  // All the inputs are encoded as commands.
  C.addCommand(std::make_unique<Command>(
      JA, *this,
      TCArgs.MakeArgString(getToolChain().GetProgramPath(getShortName())),
      CmdArgs, None));
}

void OffloadBundler::ConstructJobMultipleOutputs(
    Compilation &C, const JobAction &JA, const InputInfoList &Outputs,
    const InputInfoList &Inputs, const llvm::opt::ArgList &TCArgs,
    const char *LinkingOutput) const {
  // The version with multiple outputs is expected to refer to a unbundling job.
  auto &UA = cast<OffloadUnbundlingJobAction>(JA);

  // The unbundling command looks like this:
  // clang-offload-bundler -type=bc
  //   -targets=host-triple,openmp-triple1,openmp-triple2
  //   -inputs=input_file
  //   -outputs=unbundle_file_host,unbundle_file_tgt1,unbundle_file_tgt2"
  //   -unbundle

  ArgStringList CmdArgs;
  InputInfo Input = Inputs.front();
  const char *TypeArg = types::getTypeTempSuffix(Input.getType());
  const char *InputFileName = Input.getFilename();

  // For objects, we have initial support for fat archives (archives which
  // contain bundled objects). We will perform partial linking against the
  // object and specific offload target archives which will be sent to the
  // unbundler to produce a list of target objects.
  if (!C.getDefaultToolChain().getTriple().isWindowsMSVCEnvironment() &&
      Input.getType() == types::TY_Object &&
      TCArgs.hasArg(options::OPT_foffload_static_lib_EQ)) {
    TypeArg = "oo";
    ArgStringList LinkArgs;
    LinkArgs.push_back("-r");
    LinkArgs.push_back("-o");
    std::string TmpName =
      C.getDriver().GetTemporaryPath(
          llvm::sys::path::stem(Input.getFilename()).str() + "-prelink", "o");
    InputFileName = C.addTempFile(C.getArgs().MakeArgString(TmpName));
    LinkArgs.push_back(InputFileName);
    // Input files consist of fat libraries and the object(s) to be unbundled.
    for (const auto &I : Inputs)
      LinkArgs.push_back(I.getFilename());
    // Add -L<dir> search directories.
    TCArgs.AddAllArgs(LinkArgs, options::OPT_L);
    for (const auto &A :
            TCArgs.getAllArgValues(options::OPT_foffload_static_lib_EQ))
      LinkArgs.push_back(TCArgs.MakeArgString(A));
    const char *Exec = TCArgs.MakeArgString(getToolChain().GetLinkerPath());
    C.addCommand(std::make_unique<Command>(JA, *this, Exec, LinkArgs, Inputs));
  } else if (Input.getType() == types::TY_FPGA_AOCX ||
             Input.getType() == types::TY_FPGA_AOCR) {
    // Override type with archive object
    if (getToolChain().getTriple().getSubArch() ==
        llvm::Triple::SPIRSubArch_fpga)
      TypeArg = "ao";
    else
      TypeArg = "aoo";
  }
  if (C.getDefaultToolChain().getTriple().isWindowsMSVCEnvironment() &&
      Input.getType() == types::TY_Archive)
    TypeArg = "aoo";

  // Get the type.
  CmdArgs.push_back(TCArgs.MakeArgString(Twine("-type=") + TypeArg));

  // Get the targets.
  SmallString<128> Triples;
  Triples += "-targets=";
  auto DepInfo = UA.getDependentActionsInfo();
  for (unsigned I = 0, J = 0; I < DepInfo.size(); ++I) {
    auto &Dep = DepInfo[I];
    // FPGA device triples are 'transformed' for the bundler when creating
    // aocx or aocr type bundles.  Also, we only do a specific target
    // unbundling, skipping the host side or device side.
    if (Input.getType() == types::TY_FPGA_AOCX ||
        Input.getType() == types::TY_FPGA_AOCR) {
      if (getToolChain().getTriple().getSubArch() ==
              llvm::Triple::SPIRSubArch_fpga &&
          Dep.DependentOffloadKind == Action::OFK_SYCL) {
        llvm::Triple TT;
        TT.setArchName(Input.getType() == types::TY_FPGA_AOCX ? "fpga_aocx"
                                                              : "fpga_aocr");
        TT.setVendorName("intel");
        TT.setOS(llvm::Triple(llvm::sys::getProcessTriple()).getOS());
        TT.setEnvironment(llvm::Triple::SYCLDevice);
        Triples += "sycl-";
        Triples += TT.normalize();
      } else if (getToolChain().getTriple().getSubArch() !=
                     llvm::Triple::SPIRSubArch_fpga &&
                 Dep.DependentOffloadKind == Action::OFK_Host) {
        Triples += Action::GetOffloadKindName(Dep.DependentOffloadKind);
        Triples += '-';
        Triples += Dep.DependentToolChain->getTriple().normalize();
      }
      continue;
    } else if (Input.getType() == types::TY_Archive) {
      // Do not extract host part if we are unbundling archive on Windows
      // because it is not needed. Static offload libraries are added to the
      // host link command just as normal libraries.
      if (Dep.DependentOffloadKind == Action::OFK_Host)
        continue;
    }
    if (J++)
      Triples += ',';
    Triples += Action::GetOffloadKindName(Dep.DependentOffloadKind);
    Triples += '-';
    Triples += Dep.DependentToolChain->getTriple().normalize();
    if (Dep.DependentOffloadKind == Action::OFK_HIP &&
        !Dep.DependentBoundArch.empty()) {
      Triples += '-';
      Triples += Dep.DependentBoundArch;
    }
  }

  CmdArgs.push_back(TCArgs.MakeArgString(Triples));

  // Get bundled file command.
  CmdArgs.push_back(
      TCArgs.MakeArgString(Twine("-inputs=") + InputFileName));

  // Get unbundled files command.
  SmallString<128> UB;
  UB += "-outputs=";
  for (unsigned I = 0; I < Outputs.size(); ++I) {
    if (I)
      UB += ',';
    UB += DepInfo[I].DependentToolChain->getInputFilename(Outputs[I]);
  }
  CmdArgs.push_back(TCArgs.MakeArgString(UB));
  CmdArgs.push_back("-unbundle");

  // All the inputs are encoded as commands.
  C.addCommand(std::make_unique<Command>(
      JA, *this,
      TCArgs.MakeArgString(getToolChain().GetProgramPath(getShortName())),
      CmdArgs, None));
}

// Begin OffloadWrapper

void OffloadWrapper::ConstructJob(Compilation &C, const JobAction &JA,
                                  const InputInfo &Output,
                                  const InputInfoList &Inputs,
                                  const llvm::opt::ArgList &TCArgs,
                                  const char *LinkingOutput) const {
  // Construct offload-wrapper command.  Also calls llc to generate the
  // object that is fed to the linker from the wrapper generated bc file
  assert(isa<OffloadWrapperJobAction>(JA) && "Expecting wrapping job!");

  Action::OffloadKind OffloadingKind = JA.getOffloadingDeviceKind();
  if (OffloadingKind == Action::OFK_SYCL) {
    // The wrapper command looks like this:
    // clang-offload-wrapper
    //   -o=<outputfile>.bc
    //   -host=x86_64-pc-linux-gnu -kind=sycl
    //   -format=spirv <inputfile1>.spv <manifest1>(optional)
    //   -format=spirv <inputfile2>.spv <manifest2>(optional)
    //  ...
    ArgStringList WrapperArgs;

    std::string OutTmpName = C.getDriver().GetTemporaryPath("wrapper", "bc");
    const char *WrapperFileName =
        C.addTempFile(C.getArgs().MakeArgString(OutTmpName));
    SmallString<128> OutOpt("-o=");
    OutOpt += WrapperFileName;
    WrapperArgs.push_back(C.getArgs().MakeArgString(OutOpt));

    SmallString<128> HostTripleOpt("-host=");
    HostTripleOpt += getToolChain().getAuxTriple()->str();
    WrapperArgs.push_back(C.getArgs().MakeArgString(HostTripleOpt));

    llvm::Triple TT = getToolChain().getTriple();
    SmallString<128> TargetTripleOpt = TT.getArchName();
    // When wrapping an FPGA device binary, we need to be sure to apply the
    // appropriate triple that corresponds (fpga_aoc[xr]-intel-<os>-sycldevice)
    // to the target triple setting.
    if (TT.getSubArch() == llvm::Triple::SPIRSubArch_fpga &&
        TCArgs.hasArg(options::OPT_fsycl_link_EQ)) {
      auto *A = C.getInputArgs().getLastArg(options::OPT_fsycl_link_EQ);
      TT.setArchName((A->getValue() == StringRef("early")) ? "fpga_aocr"
                                                           : "fpga_aocx");
      TT.setVendorName("intel");
      TT.setOS(llvm::Triple(llvm::sys::getProcessTriple()).getOS());
      TT.setEnvironment(llvm::Triple::SYCLDevice);
      TargetTripleOpt = TT.str();
    }
    WrapperArgs.push_back(
        C.getArgs().MakeArgString(Twine("-target=") + TargetTripleOpt));

    // TODO forcing offload kind is a simplification which assumes wrapper used
    // only with SYCL. Device binary format (-format=xxx) option should also
    // come from the command line and/or the native compiler. Should be fixed
    // together with supporting AOT in the driver. If format is not set, the
    // default is "none" which means runtime must try to determine it
    // automatically.
    StringRef Kind = Action::GetOffloadKindName(OffloadingKind);
    WrapperArgs.push_back(
        C.getArgs().MakeArgString(Twine("-kind=") + Twine(Kind)));

    for (const InputInfo &I : Inputs) {
      assert(I.isFilename() && "Invalid input.");
      WrapperArgs.push_back(I.getFilename());
    }

    C.addCommand(std::make_unique<Command>(
        JA, *this,
        TCArgs.MakeArgString(getToolChain().GetProgramPath(getShortName())),
        WrapperArgs, None));

    // Construct llc command.
    // The output is an object file
    ArgStringList LlcArgs{"-filetype=obj", "-o", Output.getFilename(),
                          WrapperFileName};
    llvm::Reloc::Model RelocationModel;
    unsigned PICLevel;
    bool IsPIE;
    std::tie(RelocationModel, PICLevel, IsPIE) =
        ParsePICArgs(getToolChain(), TCArgs);
    if (PICLevel > 0) {
      LlcArgs.push_back("-relocation-model=pic");
    }
    if (IsPIE) {
      LlcArgs.push_back("-enable-pie");
    }
    SmallString<128> LlcPath(C.getDriver().Dir);
    llvm::sys::path::append(LlcPath, "llc");
    const char *Llc = C.getArgs().MakeArgString(LlcPath);
    C.addCommand(std::make_unique<Command>(JA, *this, Llc, LlcArgs, None));
    return;
  }

  ArgStringList CmdArgs;

  const llvm::Triple &Triple = getToolChain().getEffectiveTriple();

  // Add the "effective" target triple.
  CmdArgs.push_back("-host");
  CmdArgs.push_back(TCArgs.MakeArgString(Triple.getTriple()));

  // Add the output file name.
  assert(Output.isFilename() && "Invalid output.");
  CmdArgs.push_back("-o");
  CmdArgs.push_back(TCArgs.MakeArgString(Output.getFilename()));

  assert(JA.getInputs().size() == Inputs.size() &&
         "Not have inputs for all dependence actions??");

  // Add offload targets and inputs.
  for (unsigned I = 0; I < Inputs.size(); ++I) {
    // Get input's Offload Kind and ToolChain.
    const auto *OA = cast<OffloadAction>(JA.getInputs()[I]);
    assert(OA->hasSingleDeviceDependence(/*DoNotConsiderHostActions=*/true) &&
           "Expected one device dependence!");
    Action::OffloadKind DeviceKind = Action::OFK_None;
    const ToolChain *DeviceTC = nullptr;
    OA->doOnEachDependence([&](Action *A, const ToolChain *TC, const char *) {
      DeviceKind = A->getOffloadingDeviceKind();
      DeviceTC = TC;
    });

    // And add it to the offload targets.
    CmdArgs.push_back(C.getArgs().MakeArgString(
        Twine("-kind=") + Action::GetOffloadKindName(DeviceKind)));
    CmdArgs.push_back(TCArgs.MakeArgString(Twine("-target=") +
                                           DeviceTC->getTriple().normalize()));

    // Add input.
    assert(Inputs[I].isFilename() && "Invalid input.");
    CmdArgs.push_back(TCArgs.MakeArgString(Inputs[I].getFilename()));
  }

  C.addCommand(std::make_unique<Command>(
      JA, *this,
      TCArgs.MakeArgString(getToolChain().GetProgramPath(getShortName())),
      CmdArgs, Inputs));
}

// Begin SPIRVTranslator

void SPIRVTranslator::ConstructJob(Compilation &C, const JobAction &JA,
                                  const InputInfo &Output,
                                  const InputInfoList &Inputs,
                                  const llvm::opt::ArgList &TCArgs,
                                  const char *LinkingOutput) const {
  // Construct llvm-spirv command.
  assert(isa<SPIRVTranslatorJobAction>(JA) && "Expecting Translator job!");

  // The translator command looks like this:
  // llvm-spirv -o <file>.spv <file>.bc
  ArgStringList TranslatorArgs;

  TranslatorArgs.push_back("-o");
  TranslatorArgs.push_back(Output.getFilename());
  if (getToolChain().getTriple().isSYCLDeviceEnvironment()) {
    TranslatorArgs.push_back("-spirv-max-version=1.1");
    TranslatorArgs.push_back("-spirv-ext=+all");
  }
  for (auto I : Inputs) {
    TranslatorArgs.push_back(I.getFilename());
  }

  C.addCommand(std::make_unique<Command>(JA, *this,
      TCArgs.MakeArgString(getToolChain().GetProgramPath(getShortName())),
      TranslatorArgs, None));
}

void SPIRCheck::ConstructJob(Compilation &C, const JobAction &JA,
                             const InputInfo &Output,
                             const InputInfoList &Inputs,
                             const llvm::opt::ArgList &TCArgs,
                             const char *LinkingOutput) const {
  // Construct llvm-no-spir-kernel command.
  assert(isa<SPIRCheckJobAction>(JA) && "Expecting SPIR Check job!");

  // The translator command looks like this:
  // llvm-no-spir-kernel <file>.bc
  // Upon success, we just move ahead.  Error means the check failed and
  // we need to exit.  The expected output is the input as this is just an
  // intermediate check with no functional change.
  ArgStringList CheckArgs;
  for (auto I : Inputs) {
    CheckArgs.push_back(I.getFilename());
  }

  // Add output file, which is just a copy of the input to better fit in the
  // toolchain flow.
  CheckArgs.push_back("-o");
  CheckArgs.push_back(Output.getFilename());

  C.addCommand(std::make_unique<Command>(JA, *this,
      TCArgs.MakeArgString(getToolChain().GetProgramPath(getShortName())),
      CheckArgs, None));
}<|MERGE_RESOLUTION|>--- conflicted
+++ resolved
@@ -5479,7 +5479,6 @@
     CmdArgs.push_back(Args.MakeArgString(TargetInfo.str()));
   }
 
-<<<<<<< HEAD
   // For all the host SYCL offloading compile jobs we need to pass the targets
   // information using -fsycl-targets= option.
   if (isa<CompileJobAction>(JA) && JA.isHostOffloading(Action::OFK_SYCL)) {
@@ -5506,10 +5505,6 @@
     CmdArgs.push_back(Args.MakeArgString(TargetInfo.str()));
   }
 
-  bool WholeProgramVTables =
-      Args.hasFlag(options::OPT_fwhole_program_vtables,
-                   options::OPT_fno_whole_program_vtables, false);
-=======
   bool VirtualFunctionElimination =
       Args.hasFlag(options::OPT_fvirtual_function_elimination,
                    options::OPT_fno_virtual_function_elimination, false);
@@ -5534,7 +5529,6 @@
         << "-fvirtual-function-elimination";
   }
 
->>>>>>> 3b598b9c
   if (WholeProgramVTables) {
     if (!D.isUsingLTO())
       D.Diag(diag::err_drv_argument_only_allowed_with)

--- conflicted
+++ resolved
@@ -74,12 +74,8 @@
       assert(p2.get() == nullptr);
     }
 
-<<<<<<< HEAD
-#if TEST_STD_VER > 17
-=======
 #if TEST_STD_VER > 17 && defined(_LIBCPP_VERSION)
     // This won't pass when LWG-2996 is implemented.
->>>>>>> 7685c6b8
     {
       std::shared_ptr<A> pA(new A);
       assert(pA.use_count() == 1);

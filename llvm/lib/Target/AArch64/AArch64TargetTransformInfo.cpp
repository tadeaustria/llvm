//===-- AArch64TargetTransformInfo.cpp - AArch64 specific TTI -------------===//
//
// Part of the LLVM Project, under the Apache License v2.0 with LLVM Exceptions.
// See https://llvm.org/LICENSE.txt for license information.
// SPDX-License-Identifier: Apache-2.0 WITH LLVM-exception
//
//===----------------------------------------------------------------------===//

#include "AArch64ExpandImm.h"
#include "AArch64TargetTransformInfo.h"
#include "MCTargetDesc/AArch64AddressingModes.h"
#include "llvm/Analysis/LoopInfo.h"
#include "llvm/Analysis/TargetTransformInfo.h"
#include "llvm/CodeGen/BasicTTIImpl.h"
#include "llvm/CodeGen/CostTable.h"
#include "llvm/CodeGen/TargetLowering.h"
#include "llvm/IR/IntrinsicInst.h"
#include "llvm/IR/IntrinsicsAArch64.h"
#include "llvm/Support/Debug.h"
#include <algorithm>
using namespace llvm;

#define DEBUG_TYPE "aarch64tti"

static cl::opt<bool> EnableFalkorHWPFUnrollFix("enable-falkor-hwpf-unroll-fix",
                                               cl::init(true), cl::Hidden);

bool AArch64TTIImpl::areInlineCompatible(const Function *Caller,
                                         const Function *Callee) const {
  const TargetMachine &TM = getTLI()->getTargetMachine();

  const FeatureBitset &CallerBits =
      TM.getSubtargetImpl(*Caller)->getFeatureBits();
  const FeatureBitset &CalleeBits =
      TM.getSubtargetImpl(*Callee)->getFeatureBits();

  // Inline a callee if its target-features are a subset of the callers
  // target-features.
  return (CallerBits & CalleeBits) == CalleeBits;
}

/// Calculate the cost of materializing a 64-bit value. This helper
/// method might only calculate a fraction of a larger immediate. Therefore it
/// is valid to return a cost of ZERO.
int AArch64TTIImpl::getIntImmCost(int64_t Val) {
  // Check if the immediate can be encoded within an instruction.
  if (Val == 0 || AArch64_AM::isLogicalImmediate(Val, 64))
    return 0;

  if (Val < 0)
    Val = ~Val;

  // Calculate how many moves we will need to materialize this constant.
  SmallVector<AArch64_IMM::ImmInsnModel, 4> Insn;
  AArch64_IMM::expandMOVImm(Val, 64, Insn);
  return Insn.size();
}

/// Calculate the cost of materializing the given constant.
int AArch64TTIImpl::getIntImmCost(const APInt &Imm, Type *Ty,
                                  TTI::TargetCostKind CostKind) {
  assert(Ty->isIntegerTy());

  unsigned BitSize = Ty->getPrimitiveSizeInBits();
  if (BitSize == 0)
    return ~0U;

  // Sign-extend all constants to a multiple of 64-bit.
  APInt ImmVal = Imm;
  if (BitSize & 0x3f)
    ImmVal = Imm.sext((BitSize + 63) & ~0x3fU);

  // Split the constant into 64-bit chunks and calculate the cost for each
  // chunk.
  int Cost = 0;
  for (unsigned ShiftVal = 0; ShiftVal < BitSize; ShiftVal += 64) {
    APInt Tmp = ImmVal.ashr(ShiftVal).sextOrTrunc(64);
    int64_t Val = Tmp.getSExtValue();
    Cost += getIntImmCost(Val);
  }
  // We need at least one instruction to materialze the constant.
  return std::max(1, Cost);
}

int AArch64TTIImpl::getIntImmCostInst(unsigned Opcode, unsigned Idx,
                                      const APInt &Imm, Type *Ty,
                                      TTI::TargetCostKind CostKind) {
  assert(Ty->isIntegerTy());

  unsigned BitSize = Ty->getPrimitiveSizeInBits();
  // There is no cost model for constants with a bit size of 0. Return TCC_Free
  // here, so that constant hoisting will ignore this constant.
  if (BitSize == 0)
    return TTI::TCC_Free;

  unsigned ImmIdx = ~0U;
  switch (Opcode) {
  default:
    return TTI::TCC_Free;
  case Instruction::GetElementPtr:
    // Always hoist the base address of a GetElementPtr.
    if (Idx == 0)
      return 2 * TTI::TCC_Basic;
    return TTI::TCC_Free;
  case Instruction::Store:
    ImmIdx = 0;
    break;
  case Instruction::Add:
  case Instruction::Sub:
  case Instruction::Mul:
  case Instruction::UDiv:
  case Instruction::SDiv:
  case Instruction::URem:
  case Instruction::SRem:
  case Instruction::And:
  case Instruction::Or:
  case Instruction::Xor:
  case Instruction::ICmp:
    ImmIdx = 1;
    break;
  // Always return TCC_Free for the shift value of a shift instruction.
  case Instruction::Shl:
  case Instruction::LShr:
  case Instruction::AShr:
    if (Idx == 1)
      return TTI::TCC_Free;
    break;
  case Instruction::Trunc:
  case Instruction::ZExt:
  case Instruction::SExt:
  case Instruction::IntToPtr:
  case Instruction::PtrToInt:
  case Instruction::BitCast:
  case Instruction::PHI:
  case Instruction::Call:
  case Instruction::Select:
  case Instruction::Ret:
  case Instruction::Load:
    break;
  }

  if (Idx == ImmIdx) {
    int NumConstants = (BitSize + 63) / 64;
    int Cost = AArch64TTIImpl::getIntImmCost(Imm, Ty, CostKind);
    return (Cost <= NumConstants * TTI::TCC_Basic)
               ? static_cast<int>(TTI::TCC_Free)
               : Cost;
  }
  return AArch64TTIImpl::getIntImmCost(Imm, Ty, CostKind);
}

int AArch64TTIImpl::getIntImmCostIntrin(Intrinsic::ID IID, unsigned Idx,
                                        const APInt &Imm, Type *Ty,
                                        TTI::TargetCostKind CostKind) {
  assert(Ty->isIntegerTy());

  unsigned BitSize = Ty->getPrimitiveSizeInBits();
  // There is no cost model for constants with a bit size of 0. Return TCC_Free
  // here, so that constant hoisting will ignore this constant.
  if (BitSize == 0)
    return TTI::TCC_Free;

  // Most (all?) AArch64 intrinsics do not support folding immediates into the
  // selected instruction, so we compute the materialization cost for the
  // immediate directly.
  if (IID >= Intrinsic::aarch64_addg && IID <= Intrinsic::aarch64_udiv)
    return AArch64TTIImpl::getIntImmCost(Imm, Ty, CostKind);

  switch (IID) {
  default:
    return TTI::TCC_Free;
  case Intrinsic::sadd_with_overflow:
  case Intrinsic::uadd_with_overflow:
  case Intrinsic::ssub_with_overflow:
  case Intrinsic::usub_with_overflow:
  case Intrinsic::smul_with_overflow:
  case Intrinsic::umul_with_overflow:
    if (Idx == 1) {
      int NumConstants = (BitSize + 63) / 64;
      int Cost = AArch64TTIImpl::getIntImmCost(Imm, Ty, CostKind);
      return (Cost <= NumConstants * TTI::TCC_Basic)
                 ? static_cast<int>(TTI::TCC_Free)
                 : Cost;
    }
    break;
  case Intrinsic::experimental_stackmap:
    if ((Idx < 2) || (Imm.getBitWidth() <= 64 && isInt<64>(Imm.getSExtValue())))
      return TTI::TCC_Free;
    break;
  case Intrinsic::experimental_patchpoint_void:
  case Intrinsic::experimental_patchpoint_i64:
    if ((Idx < 4) || (Imm.getBitWidth() <= 64 && isInt<64>(Imm.getSExtValue())))
      return TTI::TCC_Free;
    break;
  }
  return AArch64TTIImpl::getIntImmCost(Imm, Ty, CostKind);
}

TargetTransformInfo::PopcntSupportKind
AArch64TTIImpl::getPopcntSupport(unsigned TyWidth) {
  assert(isPowerOf2_32(TyWidth) && "Ty width must be power of 2");
  if (TyWidth == 32 || TyWidth == 64)
    return TTI::PSK_FastHardware;
  // TODO: AArch64TargetLowering::LowerCTPOP() supports 128bit popcount.
  return TTI::PSK_Software;
}

bool AArch64TTIImpl::isWideningInstruction(Type *DstTy, unsigned Opcode,
                                           ArrayRef<const Value *> Args) {

  // A helper that returns a vector type from the given type. The number of
  // elements in type Ty determine the vector width.
  auto toVectorTy = [&](Type *ArgTy) {
    return FixedVectorType::get(ArgTy->getScalarType(),
                                cast<VectorType>(DstTy)->getNumElements());
  };

  // Exit early if DstTy is not a vector type whose elements are at least
  // 16-bits wide.
  if (!DstTy->isVectorTy() || DstTy->getScalarSizeInBits() < 16)
    return false;

  // Determine if the operation has a widening variant. We consider both the
  // "long" (e.g., usubl) and "wide" (e.g., usubw) versions of the
  // instructions.
  //
  // TODO: Add additional widening operations (e.g., mul, shl, etc.) once we
  //       verify that their extending operands are eliminated during code
  //       generation.
  switch (Opcode) {
  case Instruction::Add: // UADDL(2), SADDL(2), UADDW(2), SADDW(2).
  case Instruction::Sub: // USUBL(2), SSUBL(2), USUBW(2), SSUBW(2).
    break;
  default:
    return false;
  }

  // To be a widening instruction (either the "wide" or "long" versions), the
  // second operand must be a sign- or zero extend having a single user. We
  // only consider extends having a single user because they may otherwise not
  // be eliminated.
  if (Args.size() != 2 ||
      (!isa<SExtInst>(Args[1]) && !isa<ZExtInst>(Args[1])) ||
      !Args[1]->hasOneUse())
    return false;
  auto *Extend = cast<CastInst>(Args[1]);

  // Legalize the destination type and ensure it can be used in a widening
  // operation.
  auto DstTyL = TLI->getTypeLegalizationCost(DL, DstTy);
  unsigned DstElTySize = DstTyL.second.getScalarSizeInBits();
  if (!DstTyL.second.isVector() || DstElTySize != DstTy->getScalarSizeInBits())
    return false;

  // Legalize the source type and ensure it can be used in a widening
  // operation.
  auto *SrcTy = toVectorTy(Extend->getSrcTy());
  auto SrcTyL = TLI->getTypeLegalizationCost(DL, SrcTy);
  unsigned SrcElTySize = SrcTyL.second.getScalarSizeInBits();
  if (!SrcTyL.second.isVector() || SrcElTySize != SrcTy->getScalarSizeInBits())
    return false;

  // Get the total number of vector elements in the legalized types.
  unsigned NumDstEls = DstTyL.first * DstTyL.second.getVectorNumElements();
  unsigned NumSrcEls = SrcTyL.first * SrcTyL.second.getVectorNumElements();

  // Return true if the legalized types have the same number of vector elements
  // and the destination element type size is twice that of the source type.
  return NumDstEls == NumSrcEls && 2 * SrcElTySize == DstElTySize;
}

int AArch64TTIImpl::getCastInstrCost(unsigned Opcode, Type *Dst, Type *Src,
                                     TTI::TargetCostKind CostKind,
                                     const Instruction *I) {
  int ISD = TLI->InstructionOpcodeToISD(Opcode);
  assert(ISD && "Invalid opcode");

  // If the cast is observable, and it is used by a widening instruction (e.g.,
  // uaddl, saddw, etc.), it may be free.
  if (I && I->hasOneUse()) {
    auto *SingleUser = cast<Instruction>(*I->user_begin());
    SmallVector<const Value *, 4> Operands(SingleUser->operand_values());
    if (isWideningInstruction(Dst, SingleUser->getOpcode(), Operands)) {
      // If the cast is the second operand, it is free. We will generate either
      // a "wide" or "long" version of the widening instruction.
      if (I == SingleUser->getOperand(1))
        return 0;
      // If the cast is not the second operand, it will be free if it looks the
      // same as the second operand. In this case, we will generate a "long"
      // version of the widening instruction.
      if (auto *Cast = dyn_cast<CastInst>(SingleUser->getOperand(1)))
        if (I->getOpcode() == unsigned(Cast->getOpcode()) &&
            cast<CastInst>(I)->getSrcTy() == Cast->getSrcTy())
          return 0;
    }
  }

  // TODO: Allow non-throughput costs that aren't binary.
  auto AdjustCost = [&CostKind](int Cost) {
    if (CostKind != TTI::TCK_RecipThroughput)
      return Cost == 0 ? 0 : 1;
    return Cost;
  };

  EVT SrcTy = TLI->getValueType(DL, Src);
  EVT DstTy = TLI->getValueType(DL, Dst);

  if (!SrcTy.isSimple() || !DstTy.isSimple())
    return AdjustCost(BaseT::getCastInstrCost(Opcode, Dst, Src, CostKind, I));

  static const TypeConversionCostTblEntry
  ConversionTbl[] = {
    { ISD::TRUNCATE, MVT::v4i16, MVT::v4i32,  1 },
    { ISD::TRUNCATE, MVT::v4i32, MVT::v4i64,  0 },
    { ISD::TRUNCATE, MVT::v8i8,  MVT::v8i32,  3 },
    { ISD::TRUNCATE, MVT::v16i8, MVT::v16i32, 6 },

    // The number of shll instructions for the extension.
    { ISD::SIGN_EXTEND, MVT::v4i64,  MVT::v4i16, 3 },
    { ISD::ZERO_EXTEND, MVT::v4i64,  MVT::v4i16, 3 },
    { ISD::SIGN_EXTEND, MVT::v4i64,  MVT::v4i32, 2 },
    { ISD::ZERO_EXTEND, MVT::v4i64,  MVT::v4i32, 2 },
    { ISD::SIGN_EXTEND, MVT::v8i32,  MVT::v8i8,  3 },
    { ISD::ZERO_EXTEND, MVT::v8i32,  MVT::v8i8,  3 },
    { ISD::SIGN_EXTEND, MVT::v8i32,  MVT::v8i16, 2 },
    { ISD::ZERO_EXTEND, MVT::v8i32,  MVT::v8i16, 2 },
    { ISD::SIGN_EXTEND, MVT::v8i64,  MVT::v8i8,  7 },
    { ISD::ZERO_EXTEND, MVT::v8i64,  MVT::v8i8,  7 },
    { ISD::SIGN_EXTEND, MVT::v8i64,  MVT::v8i16, 6 },
    { ISD::ZERO_EXTEND, MVT::v8i64,  MVT::v8i16, 6 },
    { ISD::SIGN_EXTEND, MVT::v16i16, MVT::v16i8, 2 },
    { ISD::ZERO_EXTEND, MVT::v16i16, MVT::v16i8, 2 },
    { ISD::SIGN_EXTEND, MVT::v16i32, MVT::v16i8, 6 },
    { ISD::ZERO_EXTEND, MVT::v16i32, MVT::v16i8, 6 },

    // LowerVectorINT_TO_FP:
    { ISD::SINT_TO_FP, MVT::v2f32, MVT::v2i32, 1 },
    { ISD::SINT_TO_FP, MVT::v4f32, MVT::v4i32, 1 },
    { ISD::SINT_TO_FP, MVT::v2f64, MVT::v2i64, 1 },
    { ISD::UINT_TO_FP, MVT::v2f32, MVT::v2i32, 1 },
    { ISD::UINT_TO_FP, MVT::v4f32, MVT::v4i32, 1 },
    { ISD::UINT_TO_FP, MVT::v2f64, MVT::v2i64, 1 },

    // Complex: to v2f32
    { ISD::SINT_TO_FP, MVT::v2f32, MVT::v2i8,  3 },
    { ISD::SINT_TO_FP, MVT::v2f32, MVT::v2i16, 3 },
    { ISD::SINT_TO_FP, MVT::v2f32, MVT::v2i64, 2 },
    { ISD::UINT_TO_FP, MVT::v2f32, MVT::v2i8,  3 },
    { ISD::UINT_TO_FP, MVT::v2f32, MVT::v2i16, 3 },
    { ISD::UINT_TO_FP, MVT::v2f32, MVT::v2i64, 2 },

    // Complex: to v4f32
    { ISD::SINT_TO_FP, MVT::v4f32, MVT::v4i8,  4 },
    { ISD::SINT_TO_FP, MVT::v4f32, MVT::v4i16, 2 },
    { ISD::UINT_TO_FP, MVT::v4f32, MVT::v4i8,  3 },
    { ISD::UINT_TO_FP, MVT::v4f32, MVT::v4i16, 2 },

    // Complex: to v8f32
    { ISD::SINT_TO_FP, MVT::v8f32, MVT::v8i8,  10 },
    { ISD::SINT_TO_FP, MVT::v8f32, MVT::v8i16, 4 },
    { ISD::UINT_TO_FP, MVT::v8f32, MVT::v8i8,  10 },
    { ISD::UINT_TO_FP, MVT::v8f32, MVT::v8i16, 4 },

    // Complex: to v16f32
    { ISD::SINT_TO_FP, MVT::v16f32, MVT::v16i8, 21 },
    { ISD::UINT_TO_FP, MVT::v16f32, MVT::v16i8, 21 },

    // Complex: to v2f64
    { ISD::SINT_TO_FP, MVT::v2f64, MVT::v2i8,  4 },
    { ISD::SINT_TO_FP, MVT::v2f64, MVT::v2i16, 4 },
    { ISD::SINT_TO_FP, MVT::v2f64, MVT::v2i32, 2 },
    { ISD::UINT_TO_FP, MVT::v2f64, MVT::v2i8,  4 },
    { ISD::UINT_TO_FP, MVT::v2f64, MVT::v2i16, 4 },
    { ISD::UINT_TO_FP, MVT::v2f64, MVT::v2i32, 2 },


    // LowerVectorFP_TO_INT
    { ISD::FP_TO_SINT, MVT::v2i32, MVT::v2f32, 1 },
    { ISD::FP_TO_SINT, MVT::v4i32, MVT::v4f32, 1 },
    { ISD::FP_TO_SINT, MVT::v2i64, MVT::v2f64, 1 },
    { ISD::FP_TO_UINT, MVT::v2i32, MVT::v2f32, 1 },
    { ISD::FP_TO_UINT, MVT::v4i32, MVT::v4f32, 1 },
    { ISD::FP_TO_UINT, MVT::v2i64, MVT::v2f64, 1 },

    // Complex, from v2f32: legal type is v2i32 (no cost) or v2i64 (1 ext).
    { ISD::FP_TO_SINT, MVT::v2i64, MVT::v2f32, 2 },
    { ISD::FP_TO_SINT, MVT::v2i16, MVT::v2f32, 1 },
    { ISD::FP_TO_SINT, MVT::v2i8,  MVT::v2f32, 1 },
    { ISD::FP_TO_UINT, MVT::v2i64, MVT::v2f32, 2 },
    { ISD::FP_TO_UINT, MVT::v2i16, MVT::v2f32, 1 },
    { ISD::FP_TO_UINT, MVT::v2i8,  MVT::v2f32, 1 },

    // Complex, from v4f32: legal type is v4i16, 1 narrowing => ~2
    { ISD::FP_TO_SINT, MVT::v4i16, MVT::v4f32, 2 },
    { ISD::FP_TO_SINT, MVT::v4i8,  MVT::v4f32, 2 },
    { ISD::FP_TO_UINT, MVT::v4i16, MVT::v4f32, 2 },
    { ISD::FP_TO_UINT, MVT::v4i8,  MVT::v4f32, 2 },

    // Complex, from v2f64: legal type is v2i32, 1 narrowing => ~2.
    { ISD::FP_TO_SINT, MVT::v2i32, MVT::v2f64, 2 },
    { ISD::FP_TO_SINT, MVT::v2i16, MVT::v2f64, 2 },
    { ISD::FP_TO_SINT, MVT::v2i8,  MVT::v2f64, 2 },
    { ISD::FP_TO_UINT, MVT::v2i32, MVT::v2f64, 2 },
    { ISD::FP_TO_UINT, MVT::v2i16, MVT::v2f64, 2 },
    { ISD::FP_TO_UINT, MVT::v2i8,  MVT::v2f64, 2 },
  };

  if (const auto *Entry = ConvertCostTableLookup(ConversionTbl, ISD,
                                                 DstTy.getSimpleVT(),
                                                 SrcTy.getSimpleVT()))
    return AdjustCost(Entry->Cost);

  return AdjustCost(BaseT::getCastInstrCost(Opcode, Dst, Src, CostKind, I));
}

int AArch64TTIImpl::getExtractWithExtendCost(unsigned Opcode, Type *Dst,
                                             VectorType *VecTy,
                                             unsigned Index) {

  // Make sure we were given a valid extend opcode.
  assert((Opcode == Instruction::SExt || Opcode == Instruction::ZExt) &&
         "Invalid opcode");

  // We are extending an element we extract from a vector, so the source type
  // of the extend is the element type of the vector.
  auto *Src = VecTy->getElementType();

  // Sign- and zero-extends are for integer types only.
  assert(isa<IntegerType>(Dst) && isa<IntegerType>(Src) && "Invalid type");

  // Get the cost for the extract. We compute the cost (if any) for the extend
  // below.
  auto Cost = getVectorInstrCost(Instruction::ExtractElement, VecTy, Index);

  // Legalize the types.
  auto VecLT = TLI->getTypeLegalizationCost(DL, VecTy);
  auto DstVT = TLI->getValueType(DL, Dst);
  auto SrcVT = TLI->getValueType(DL, Src);
  TTI::TargetCostKind CostKind = TTI::TCK_RecipThroughput;

  // If the resulting type is still a vector and the destination type is legal,
  // we may get the extension for free. If not, get the default cost for the
  // extend.
  if (!VecLT.second.isVector() || !TLI->isTypeLegal(DstVT))
    return Cost + getCastInstrCost(Opcode, Dst, Src, CostKind);

  // The destination type should be larger than the element type. If not, get
  // the default cost for the extend.
  if (DstVT.getSizeInBits() < SrcVT.getSizeInBits())
    return Cost + getCastInstrCost(Opcode, Dst, Src, CostKind);

  switch (Opcode) {
  default:
    llvm_unreachable("Opcode should be either SExt or ZExt");

  // For sign-extends, we only need a smov, which performs the extension
  // automatically.
  case Instruction::SExt:
    return Cost;

  // For zero-extends, the extend is performed automatically by a umov unless
  // the destination type is i64 and the element type is i8 or i16.
  case Instruction::ZExt:
    if (DstVT.getSizeInBits() != 64u || SrcVT.getSizeInBits() == 32u)
      return Cost;
  }

  // If we are unable to perform the extend for free, get the default cost.
  return Cost + getCastInstrCost(Opcode, Dst, Src, CostKind);
}

int AArch64TTIImpl::getVectorInstrCost(unsigned Opcode, Type *Val,
                                       unsigned Index) {
  assert(Val->isVectorTy() && "This must be a vector type");

  if (Index != -1U) {
    // Legalize the type.
    std::pair<int, MVT> LT = TLI->getTypeLegalizationCost(DL, Val);

    // This type is legalized to a scalar type.
    if (!LT.second.isVector())
      return 0;

    // The type may be split. Normalize the index to the new type.
    unsigned Width = LT.second.getVectorNumElements();
    Index = Index % Width;

    // The element at index zero is already inside the vector.
    if (Index == 0)
      return 0;
  }

  // All other insert/extracts cost this much.
  return ST->getVectorInsertExtractBaseCost();
}

int AArch64TTIImpl::getArithmeticInstrCost(
    unsigned Opcode, Type *Ty, TTI::TargetCostKind CostKind,
    TTI::OperandValueKind Opd1Info,
    TTI::OperandValueKind Opd2Info, TTI::OperandValueProperties Opd1PropInfo,
    TTI::OperandValueProperties Opd2PropInfo, ArrayRef<const Value *> Args,
    const Instruction *CxtI) {
  // Legalize the type.
  std::pair<int, MVT> LT = TLI->getTypeLegalizationCost(DL, Ty);

  // If the instruction is a widening instruction (e.g., uaddl, saddw, etc.),
  // add in the widening overhead specified by the sub-target. Since the
  // extends feeding widening instructions are performed automatically, they
  // aren't present in the generated code and have a zero cost. By adding a
  // widening overhead here, we attach the total cost of the combined operation
  // to the widening instruction.
  int Cost = 0;
  if (isWideningInstruction(Ty, Opcode, Args))
    Cost += ST->getWideningBaseCost();

  int ISD = TLI->InstructionOpcodeToISD(Opcode);

  switch (ISD) {
  default:
    return Cost + BaseT::getArithmeticInstrCost(Opcode, Ty, CostKind, Opd1Info,
                                                Opd2Info,
                                                Opd1PropInfo, Opd2PropInfo);
  case ISD::SDIV:
    if (Opd2Info == TargetTransformInfo::OK_UniformConstantValue &&
        Opd2PropInfo == TargetTransformInfo::OP_PowerOf2) {
      // On AArch64, scalar signed division by constants power-of-two are
      // normally expanded to the sequence ADD + CMP + SELECT + SRA.
      // The OperandValue properties many not be same as that of previous
      // operation; conservatively assume OP_None.
      Cost += getArithmeticInstrCost(Instruction::Add, Ty, CostKind,
                                     Opd1Info, Opd2Info,
                                     TargetTransformInfo::OP_None,
                                     TargetTransformInfo::OP_None);
      Cost += getArithmeticInstrCost(Instruction::Sub, Ty, CostKind,
                                     Opd1Info, Opd2Info,
                                     TargetTransformInfo::OP_None,
                                     TargetTransformInfo::OP_None);
      Cost += getArithmeticInstrCost(Instruction::Select, Ty, CostKind,
                                     Opd1Info, Opd2Info,
                                     TargetTransformInfo::OP_None,
                                     TargetTransformInfo::OP_None);
      Cost += getArithmeticInstrCost(Instruction::AShr, Ty, CostKind,
                                     Opd1Info, Opd2Info,
                                     TargetTransformInfo::OP_None,
                                     TargetTransformInfo::OP_None);
      return Cost;
    }
    LLVM_FALLTHROUGH;
  case ISD::UDIV:
    if (Opd2Info == TargetTransformInfo::OK_UniformConstantValue) {
      auto VT = TLI->getValueType(DL, Ty);
      if (TLI->isOperationLegalOrCustom(ISD::MULHU, VT)) {
        // Vector signed division by constant are expanded to the
        // sequence MULHS + ADD/SUB + SRA + SRL + ADD, and unsigned division
        // to MULHS + SUB + SRL + ADD + SRL.
        int MulCost = getArithmeticInstrCost(Instruction::Mul, Ty, CostKind,
                                             Opd1Info, Opd2Info,
                                             TargetTransformInfo::OP_None,
                                             TargetTransformInfo::OP_None);
        int AddCost = getArithmeticInstrCost(Instruction::Add, Ty, CostKind,
                                             Opd1Info, Opd2Info,
                                             TargetTransformInfo::OP_None,
                                             TargetTransformInfo::OP_None);
        int ShrCost = getArithmeticInstrCost(Instruction::AShr, Ty, CostKind,
                                             Opd1Info, Opd2Info,
                                             TargetTransformInfo::OP_None,
                                             TargetTransformInfo::OP_None);
        return MulCost * 2 + AddCost * 2 + ShrCost * 2 + 1;
      }
    }

    Cost += BaseT::getArithmeticInstrCost(Opcode, Ty, CostKind, Opd1Info,
                                          Opd2Info,
                                          Opd1PropInfo, Opd2PropInfo);
    if (Ty->isVectorTy()) {
      // On AArch64, vector divisions are not supported natively and are
      // expanded into scalar divisions of each pair of elements.
      Cost += getArithmeticInstrCost(Instruction::ExtractElement, Ty, CostKind,
                                     Opd1Info, Opd2Info, Opd1PropInfo,
                                     Opd2PropInfo);
      Cost += getArithmeticInstrCost(Instruction::InsertElement, Ty, CostKind,
                                     Opd1Info, Opd2Info, Opd1PropInfo,
                                     Opd2PropInfo);
      // TODO: if one of the arguments is scalar, then it's not necessary to
      // double the cost of handling the vector elements.
      Cost += Cost;
    }
    return Cost;

  case ISD::ADD:
  case ISD::MUL:
  case ISD::XOR:
  case ISD::OR:
  case ISD::AND:
    // These nodes are marked as 'custom' for combining purposes only.
    // We know that they are legal. See LowerAdd in ISelLowering.
    return (Cost + 1) * LT.first;
  }
}

int AArch64TTIImpl::getAddressComputationCost(Type *Ty, ScalarEvolution *SE,
                                              const SCEV *Ptr) {
  // Address computations in vectorized code with non-consecutive addresses will
  // likely result in more instructions compared to scalar code where the
  // computation can more often be merged into the index mode. The resulting
  // extra micro-ops can significantly decrease throughput.
  unsigned NumVectorInstToHideOverhead = 10;
  int MaxMergeDistance = 64;

  if (Ty->isVectorTy() && SE &&
      !BaseT::isConstantStridedAccessLessThan(SE, Ptr, MaxMergeDistance + 1))
    return NumVectorInstToHideOverhead;

  // In many cases the address computation is not merged into the instruction
  // addressing mode.
  return 1;
}

int AArch64TTIImpl::getCmpSelInstrCost(unsigned Opcode, Type *ValTy,
                                       Type *CondTy,
                                       TTI::TargetCostKind CostKind,
                                       const Instruction *I) {
  // TODO: Handle other cost kinds.
  if (CostKind != TTI::TCK_RecipThroughput)
    return BaseT::getCmpSelInstrCost(Opcode, ValTy, CondTy, CostKind, I);

  int ISD = TLI->InstructionOpcodeToISD(Opcode);
  // We don't lower some vector selects well that are wider than the register
  // width.
  if (ValTy->isVectorTy() && ISD == ISD::SELECT) {
    // We would need this many instructions to hide the scalarization happening.
    const int AmortizationCost = 20;
    static const TypeConversionCostTblEntry
    VectorSelectTbl[] = {
      { ISD::SELECT, MVT::v16i1, MVT::v16i16, 16 },
      { ISD::SELECT, MVT::v8i1, MVT::v8i32, 8 },
      { ISD::SELECT, MVT::v16i1, MVT::v16i32, 16 },
      { ISD::SELECT, MVT::v4i1, MVT::v4i64, 4 * AmortizationCost },
      { ISD::SELECT, MVT::v8i1, MVT::v8i64, 8 * AmortizationCost },
      { ISD::SELECT, MVT::v16i1, MVT::v16i64, 16 * AmortizationCost }
    };

    EVT SelCondTy = TLI->getValueType(DL, CondTy);
    EVT SelValTy = TLI->getValueType(DL, ValTy);
    if (SelCondTy.isSimple() && SelValTy.isSimple()) {
      if (const auto *Entry = ConvertCostTableLookup(VectorSelectTbl, ISD,
                                                     SelCondTy.getSimpleVT(),
                                                     SelValTy.getSimpleVT()))
        return Entry->Cost;
    }
  }
  return BaseT::getCmpSelInstrCost(Opcode, ValTy, CondTy, CostKind, I);
}

AArch64TTIImpl::TTI::MemCmpExpansionOptions
AArch64TTIImpl::enableMemCmpExpansion(bool OptSize, bool IsZeroCmp) const {
  TTI::MemCmpExpansionOptions Options;
  if (ST->requiresStrictAlign()) {
    // TODO: Add cost modeling for strict align. Misaligned loads expand to
    // a bunch of instructions when strict align is enabled.
    return Options;
  }
  Options.AllowOverlappingLoads = true;
  Options.MaxNumLoads = TLI->getMaxExpandSizeMemcmp(OptSize);
  Options.NumLoadsPerBlock = Options.MaxNumLoads;
  // TODO: Though vector loads usually perform well on AArch64, in some targets
  // they may wake up the FP unit, which raises the power consumption.  Perhaps
  // they could be used with no holds barred (-O3).
  Options.LoadSizes = {8, 4, 2, 1};
  return Options;
}

int AArch64TTIImpl::getMemoryOpCost(unsigned Opcode, Type *Ty,
                                    MaybeAlign Alignment, unsigned AddressSpace,
                                    TTI::TargetCostKind CostKind,
                                    const Instruction *I) {
  // TODO: Handle other cost kinds.
  if (CostKind != TTI::TCK_RecipThroughput)
    return 1;

<<<<<<< HEAD
=======
  // Type legalization can't handle structs
  if (TLI->getValueType(DL, Ty,  true) == MVT::Other)
    return BaseT::getMemoryOpCost(Opcode, Ty, Alignment, AddressSpace,
                                  CostKind);

>>>>>>> 755e53b4
  auto LT = TLI->getTypeLegalizationCost(DL, Ty);

  if (ST->isMisaligned128StoreSlow() && Opcode == Instruction::Store &&
      LT.second.is128BitVector() && (!Alignment || *Alignment < Align(16))) {
    // Unaligned stores are extremely inefficient. We don't split all
    // unaligned 128-bit stores because the negative impact that has shown in
    // practice on inlined block copy code.
    // We make such stores expensive so that we will only vectorize if there
    // are 6 other instructions getting vectorized.
    const int AmortizationCost = 6;

    return LT.first * 2 * AmortizationCost;
  }

  if (Ty->isVectorTy() &&
      cast<VectorType>(Ty)->getElementType()->isIntegerTy(8)) {
    unsigned ProfitableNumElements;
    if (Opcode == Instruction::Store)
      // We use a custom trunc store lowering so v.4b should be profitable.
      ProfitableNumElements = 4;
    else
      // We scalarize the loads because there is not v.4b register and we
      // have to promote the elements to v.2.
      ProfitableNumElements = 8;

    if (cast<VectorType>(Ty)->getNumElements() < ProfitableNumElements) {
      unsigned NumVecElts = cast<VectorType>(Ty)->getNumElements();
      unsigned NumVectorizableInstsToAmortize = NumVecElts * 2;
      // We generate 2 instructions per vector element.
      return NumVectorizableInstsToAmortize * NumVecElts * 2;
    }
  }

  return LT.first;
}

int AArch64TTIImpl::getInterleavedMemoryOpCost(unsigned Opcode, Type *VecTy,
                                               unsigned Factor,
                                               ArrayRef<unsigned> Indices,
                                               unsigned Alignment,
                                               unsigned AddressSpace,
                                               TTI::TargetCostKind CostKind,
                                               bool UseMaskForCond,
                                               bool UseMaskForGaps) {
  assert(Factor >= 2 && "Invalid interleave factor");
  auto *VecVTy = cast<VectorType>(VecTy);

  if (!UseMaskForCond && !UseMaskForGaps &&
      Factor <= TLI->getMaxSupportedInterleaveFactor()) {
    unsigned NumElts = VecVTy->getNumElements();
    auto *SubVecTy = VectorType::get(VecTy->getScalarType(), NumElts / Factor);

    // ldN/stN only support legal vector types of size 64 or 128 in bits.
    // Accesses having vector types that are a multiple of 128 bits can be
    // matched to more than one ldN/stN instruction.
    if (NumElts % Factor == 0 &&
        TLI->isLegalInterleavedAccessType(SubVecTy, DL))
      return Factor * TLI->getNumInterleavedAccesses(SubVecTy, DL);
  }

  return BaseT::getInterleavedMemoryOpCost(Opcode, VecTy, Factor, Indices,
                                           Alignment, AddressSpace, CostKind,
                                           UseMaskForCond, UseMaskForGaps);
}

int AArch64TTIImpl::getCostOfKeepingLiveOverCall(ArrayRef<Type *> Tys) {
  int Cost = 0;
  TTI::TargetCostKind CostKind = TTI::TCK_RecipThroughput;
  for (auto *I : Tys) {
    if (!I->isVectorTy())
      continue;
    if (I->getScalarSizeInBits() * cast<VectorType>(I)->getNumElements() == 128)
      Cost += getMemoryOpCost(Instruction::Store, I, Align(128), 0, CostKind) +
              getMemoryOpCost(Instruction::Load, I, Align(128), 0, CostKind);
  }
  return Cost;
}

unsigned AArch64TTIImpl::getMaxInterleaveFactor(unsigned VF) {
  return ST->getMaxInterleaveFactor();
}

// For Falkor, we want to avoid having too many strided loads in a loop since
// that can exhaust the HW prefetcher resources.  We adjust the unroller
// MaxCount preference below to attempt to ensure unrolling doesn't create too
// many strided loads.
static void
getFalkorUnrollingPreferences(Loop *L, ScalarEvolution &SE,
                              TargetTransformInfo::UnrollingPreferences &UP) {
  enum { MaxStridedLoads = 7 };
  auto countStridedLoads = [](Loop *L, ScalarEvolution &SE) {
    int StridedLoads = 0;
    // FIXME? We could make this more precise by looking at the CFG and
    // e.g. not counting loads in each side of an if-then-else diamond.
    for (const auto BB : L->blocks()) {
      for (auto &I : *BB) {
        LoadInst *LMemI = dyn_cast<LoadInst>(&I);
        if (!LMemI)
          continue;

        Value *PtrValue = LMemI->getPointerOperand();
        if (L->isLoopInvariant(PtrValue))
          continue;

        const SCEV *LSCEV = SE.getSCEV(PtrValue);
        const SCEVAddRecExpr *LSCEVAddRec = dyn_cast<SCEVAddRecExpr>(LSCEV);
        if (!LSCEVAddRec || !LSCEVAddRec->isAffine())
          continue;

        // FIXME? We could take pairing of unrolled load copies into account
        // by looking at the AddRec, but we would probably have to limit this
        // to loops with no stores or other memory optimization barriers.
        ++StridedLoads;
        // We've seen enough strided loads that seeing more won't make a
        // difference.
        if (StridedLoads > MaxStridedLoads / 2)
          return StridedLoads;
      }
    }
    return StridedLoads;
  };

  int StridedLoads = countStridedLoads(L, SE);
  LLVM_DEBUG(dbgs() << "falkor-hwpf: detected " << StridedLoads
                    << " strided loads\n");
  // Pick the largest power of 2 unroll count that won't result in too many
  // strided loads.
  if (StridedLoads) {
    UP.MaxCount = 1 << Log2_32(MaxStridedLoads / StridedLoads);
    LLVM_DEBUG(dbgs() << "falkor-hwpf: setting unroll MaxCount to "
                      << UP.MaxCount << '\n');
  }
}

void AArch64TTIImpl::getUnrollingPreferences(Loop *L, ScalarEvolution &SE,
                                             TTI::UnrollingPreferences &UP) {
  // Enable partial unrolling and runtime unrolling.
  BaseT::getUnrollingPreferences(L, SE, UP);

  // For inner loop, it is more likely to be a hot one, and the runtime check
  // can be promoted out from LICM pass, so the overhead is less, let's try
  // a larger threshold to unroll more loops.
  if (L->getLoopDepth() > 1)
    UP.PartialThreshold *= 2;

  // Disable partial & runtime unrolling on -Os.
  UP.PartialOptSizeThreshold = 0;

  if (ST->getProcFamily() == AArch64Subtarget::Falkor &&
      EnableFalkorHWPFUnrollFix)
    getFalkorUnrollingPreferences(L, SE, UP);
}

Value *AArch64TTIImpl::getOrCreateResultFromMemIntrinsic(IntrinsicInst *Inst,
                                                         Type *ExpectedType) {
  switch (Inst->getIntrinsicID()) {
  default:
    return nullptr;
  case Intrinsic::aarch64_neon_st2:
  case Intrinsic::aarch64_neon_st3:
  case Intrinsic::aarch64_neon_st4: {
    // Create a struct type
    StructType *ST = dyn_cast<StructType>(ExpectedType);
    if (!ST)
      return nullptr;
    unsigned NumElts = Inst->getNumArgOperands() - 1;
    if (ST->getNumElements() != NumElts)
      return nullptr;
    for (unsigned i = 0, e = NumElts; i != e; ++i) {
      if (Inst->getArgOperand(i)->getType() != ST->getElementType(i))
        return nullptr;
    }
    Value *Res = UndefValue::get(ExpectedType);
    IRBuilder<> Builder(Inst);
    for (unsigned i = 0, e = NumElts; i != e; ++i) {
      Value *L = Inst->getArgOperand(i);
      Res = Builder.CreateInsertValue(Res, L, i);
    }
    return Res;
  }
  case Intrinsic::aarch64_neon_ld2:
  case Intrinsic::aarch64_neon_ld3:
  case Intrinsic::aarch64_neon_ld4:
    if (Inst->getType() == ExpectedType)
      return Inst;
    return nullptr;
  }
}

bool AArch64TTIImpl::getTgtMemIntrinsic(IntrinsicInst *Inst,
                                        MemIntrinsicInfo &Info) {
  switch (Inst->getIntrinsicID()) {
  default:
    break;
  case Intrinsic::aarch64_neon_ld2:
  case Intrinsic::aarch64_neon_ld3:
  case Intrinsic::aarch64_neon_ld4:
    Info.ReadMem = true;
    Info.WriteMem = false;
    Info.PtrVal = Inst->getArgOperand(0);
    break;
  case Intrinsic::aarch64_neon_st2:
  case Intrinsic::aarch64_neon_st3:
  case Intrinsic::aarch64_neon_st4:
    Info.ReadMem = false;
    Info.WriteMem = true;
    Info.PtrVal = Inst->getArgOperand(Inst->getNumArgOperands() - 1);
    break;
  }

  switch (Inst->getIntrinsicID()) {
  default:
    return false;
  case Intrinsic::aarch64_neon_ld2:
  case Intrinsic::aarch64_neon_st2:
    Info.MatchingId = VECTOR_LDST_TWO_ELEMENTS;
    break;
  case Intrinsic::aarch64_neon_ld3:
  case Intrinsic::aarch64_neon_st3:
    Info.MatchingId = VECTOR_LDST_THREE_ELEMENTS;
    break;
  case Intrinsic::aarch64_neon_ld4:
  case Intrinsic::aarch64_neon_st4:
    Info.MatchingId = VECTOR_LDST_FOUR_ELEMENTS;
    break;
  }
  return true;
}

/// See if \p I should be considered for address type promotion. We check if \p
/// I is a sext with right type and used in memory accesses. If it used in a
/// "complex" getelementptr, we allow it to be promoted without finding other
/// sext instructions that sign extended the same initial value. A getelementptr
/// is considered as "complex" if it has more than 2 operands.
bool AArch64TTIImpl::shouldConsiderAddressTypePromotion(
    const Instruction &I, bool &AllowPromotionWithoutCommonHeader) {
  bool Considerable = false;
  AllowPromotionWithoutCommonHeader = false;
  if (!isa<SExtInst>(&I))
    return false;
  Type *ConsideredSExtType =
      Type::getInt64Ty(I.getParent()->getParent()->getContext());
  if (I.getType() != ConsideredSExtType)
    return false;
  // See if the sext is the one with the right type and used in at least one
  // GetElementPtrInst.
  for (const User *U : I.users()) {
    if (const GetElementPtrInst *GEPInst = dyn_cast<GetElementPtrInst>(U)) {
      Considerable = true;
      // A getelementptr is considered as "complex" if it has more than 2
      // operands. We will promote a SExt used in such complex GEP as we
      // expect some computation to be merged if they are done on 64 bits.
      if (GEPInst->getNumOperands() > 2) {
        AllowPromotionWithoutCommonHeader = true;
        break;
      }
    }
  }
  return Considerable;
}

bool AArch64TTIImpl::useReductionIntrinsic(unsigned Opcode, Type *Ty,
                                           TTI::ReductionFlags Flags) const {
  auto *VTy = cast<VectorType>(Ty);
  unsigned ScalarBits = Ty->getScalarSizeInBits();
  switch (Opcode) {
  case Instruction::FAdd:
  case Instruction::FMul:
  case Instruction::And:
  case Instruction::Or:
  case Instruction::Xor:
  case Instruction::Mul:
    return false;
  case Instruction::Add:
    return ScalarBits * VTy->getNumElements() >= 128;
  case Instruction::ICmp:
    return (ScalarBits < 64) && (ScalarBits * VTy->getNumElements() >= 128);
  case Instruction::FCmp:
    return Flags.NoNaN;
  default:
    llvm_unreachable("Unhandled reduction opcode");
  }
  return false;
}

int AArch64TTIImpl::getArithmeticReductionCost(unsigned Opcode,
                                               VectorType *ValTy,
                                               bool IsPairwiseForm,
                                               TTI::TargetCostKind CostKind) {

  if (IsPairwiseForm)
    return BaseT::getArithmeticReductionCost(Opcode, ValTy, IsPairwiseForm,
                                             CostKind);

  std::pair<int, MVT> LT = TLI->getTypeLegalizationCost(DL, ValTy);
  MVT MTy = LT.second;
  int ISD = TLI->InstructionOpcodeToISD(Opcode);
  assert(ISD && "Invalid opcode");

  // Horizontal adds can use the 'addv' instruction. We model the cost of these
  // instructions as normal vector adds. This is the only arithmetic vector
  // reduction operation for which we have an instruction.
  static const CostTblEntry CostTblNoPairwise[]{
      {ISD::ADD, MVT::v8i8,  1},
      {ISD::ADD, MVT::v16i8, 1},
      {ISD::ADD, MVT::v4i16, 1},
      {ISD::ADD, MVT::v8i16, 1},
      {ISD::ADD, MVT::v4i32, 1},
  };

  if (const auto *Entry = CostTableLookup(CostTblNoPairwise, ISD, MTy))
    return LT.first * Entry->Cost;

  return BaseT::getArithmeticReductionCost(Opcode, ValTy, IsPairwiseForm,
                                           CostKind);
}

int AArch64TTIImpl::getShuffleCost(TTI::ShuffleKind Kind, VectorType *Tp,
                                   int Index, VectorType *SubTp) {
  if (Kind == TTI::SK_Broadcast || Kind == TTI::SK_Transpose ||
      Kind == TTI::SK_Select || Kind == TTI::SK_PermuteSingleSrc) {
    static const CostTblEntry ShuffleTbl[] = {
      // Broadcast shuffle kinds can be performed with 'dup'.
      { TTI::SK_Broadcast, MVT::v8i8,  1 },
      { TTI::SK_Broadcast, MVT::v16i8, 1 },
      { TTI::SK_Broadcast, MVT::v4i16, 1 },
      { TTI::SK_Broadcast, MVT::v8i16, 1 },
      { TTI::SK_Broadcast, MVT::v2i32, 1 },
      { TTI::SK_Broadcast, MVT::v4i32, 1 },
      { TTI::SK_Broadcast, MVT::v2i64, 1 },
      { TTI::SK_Broadcast, MVT::v2f32, 1 },
      { TTI::SK_Broadcast, MVT::v4f32, 1 },
      { TTI::SK_Broadcast, MVT::v2f64, 1 },
      // Transpose shuffle kinds can be performed with 'trn1/trn2' and
      // 'zip1/zip2' instructions.
      { TTI::SK_Transpose, MVT::v8i8,  1 },
      { TTI::SK_Transpose, MVT::v16i8, 1 },
      { TTI::SK_Transpose, MVT::v4i16, 1 },
      { TTI::SK_Transpose, MVT::v8i16, 1 },
      { TTI::SK_Transpose, MVT::v2i32, 1 },
      { TTI::SK_Transpose, MVT::v4i32, 1 },
      { TTI::SK_Transpose, MVT::v2i64, 1 },
      { TTI::SK_Transpose, MVT::v2f32, 1 },
      { TTI::SK_Transpose, MVT::v4f32, 1 },
      { TTI::SK_Transpose, MVT::v2f64, 1 },
      // Select shuffle kinds.
      // TODO: handle vXi8/vXi16.
      { TTI::SK_Select, MVT::v2i32, 1 }, // mov.
      { TTI::SK_Select, MVT::v4i32, 2 }, // rev+trn (or similar).
      { TTI::SK_Select, MVT::v2i64, 1 }, // mov.
      { TTI::SK_Select, MVT::v2f32, 1 }, // mov.
      { TTI::SK_Select, MVT::v4f32, 2 }, // rev+trn (or similar).
      { TTI::SK_Select, MVT::v2f64, 1 }, // mov.
      // PermuteSingleSrc shuffle kinds.
      // TODO: handle vXi8/vXi16.
      { TTI::SK_PermuteSingleSrc, MVT::v2i32, 1 }, // mov.
      { TTI::SK_PermuteSingleSrc, MVT::v4i32, 3 }, // perfectshuffle worst case.
      { TTI::SK_PermuteSingleSrc, MVT::v2i64, 1 }, // mov.
      { TTI::SK_PermuteSingleSrc, MVT::v2f32, 1 }, // mov.
      { TTI::SK_PermuteSingleSrc, MVT::v4f32, 3 }, // perfectshuffle worst case.
      { TTI::SK_PermuteSingleSrc, MVT::v2f64, 1 }, // mov.
    };
    std::pair<int, MVT> LT = TLI->getTypeLegalizationCost(DL, Tp);
    if (const auto *Entry = CostTableLookup(ShuffleTbl, Kind, LT.second))
      return LT.first * Entry->Cost;
  }

  return BaseT::getShuffleCost(Kind, Tp, Index, SubTp);
}<|MERGE_RESOLUTION|>--- conflicted
+++ resolved
@@ -678,14 +678,11 @@
   if (CostKind != TTI::TCK_RecipThroughput)
     return 1;
 
-<<<<<<< HEAD
-=======
   // Type legalization can't handle structs
   if (TLI->getValueType(DL, Ty,  true) == MVT::Other)
     return BaseT::getMemoryOpCost(Opcode, Ty, Alignment, AddressSpace,
                                   CostKind);
 
->>>>>>> 755e53b4
   auto LT = TLI->getTypeLegalizationCost(DL, Ty);
 
   if (ST->isMisaligned128StoreSlow() && Opcode == Instruction::Store &&

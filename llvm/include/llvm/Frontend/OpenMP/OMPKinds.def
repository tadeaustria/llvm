--- conflicted
+++ resolved
@@ -554,14 +554,9 @@
           Int16, VoidPtrPtr)
 __OMP_RTL(__kmpc_restore_team_static_memory, false, Void, Int16, Int16)
 __OMP_RTL(__kmpc_barrier_simple_spmd, false, Void, IdentPtr, Int32)
-<<<<<<< HEAD
-__OMP_RTL(__kmpc_warp_active_thread_mask, false, Int32, )
-__OMP_RTL(__kmpc_syncwarp, false, Void, Int32)
-=======
 
 __OMP_RTL(__kmpc_warp_active_thread_mask, false, LanemaskTy,)
 __OMP_RTL(__kmpc_syncwarp, false, Void, LanemaskTy)
->>>>>>> a4eefe45
 
 __OMP_RTL(__last, false, Void, )
 

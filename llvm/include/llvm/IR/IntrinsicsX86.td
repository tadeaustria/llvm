--- conflicted
+++ resolved
@@ -5042,8 +5042,6 @@
               Intrinsic<[], [llvm_i8_ty, llvm_i8_ty, llvm_i8_ty],
                         [ImmArg<ArgIndex<0>>, ImmArg<ArgIndex<1>>,
                          ImmArg<ArgIndex<2>>]>;
-<<<<<<< HEAD
-=======
 }
 
 //===----------------------------------------------------------------------===//
@@ -5058,5 +5056,4 @@
               Intrinsic<[llvm_i8_ty], [], []>;
   def int_x86_senduipi : GCCBuiltin<"__builtin_ia32_senduipi">,
               Intrinsic<[], [llvm_i64_ty], []>;
->>>>>>> a4eefe45
 }
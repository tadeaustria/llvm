; RUN: opt < %s -S -openmpopt        | FileCheck %s
; RUN: opt < %s -S -passes=openmpopt | FileCheck %s
; RUN: opt < %s -S -openmpopt        -openmp-ir-builder-optimistic-attributes | FileCheck %s --check-prefix=OPTIMISTIC
; RUN: opt < %s -S -passes=openmpopt -openmp-ir-builder-optimistic-attributes | FileCheck %s --check-prefix=OPTIMISTIC
;
; TODO: Not all omp_XXXX methods are known to the OpenMPIRBuilder/OpenMPOpt.
;
target datalayout = "e-m:e-p270:32:32-p271:32:32-p272:64:64-i64:64-f80:128-n8:16:32:64-S128"

%struct.omp_lock_t = type { i8* }
%struct.omp_nest_lock_t = type { i8* }
%struct.ident_t = type { i32, i32, i32, i32, i8* }

define void @call_all(i32 %schedule, %struct.omp_lock_t* %lock, i32 %lock_hint, %struct.omp_nest_lock_t* %nest_lock, i32 %i, i8* %s, i64 %st, i8* %vp, double %d, i32 %proc_bind, i64 %allocator_handle, i8* %cp, i64 %event_handle, i32 %pause_resource) {
entry:
  %schedule.addr = alloca i32, align 4
  %lock.addr = alloca %struct.omp_lock_t*, align 8
  %lock_hint.addr = alloca i32, align 4
  %nest_lock.addr = alloca %struct.omp_nest_lock_t*, align 8
  %i.addr = alloca i32, align 4
  %s.addr = alloca i8*, align 8
  %st.addr = alloca i64, align 8
  %vp.addr = alloca i8*, align 8
  %d.addr = alloca double, align 8
  %proc_bind.addr = alloca i32, align 4
  %allocator_handle.addr = alloca i64, align 8
  %cp.addr = alloca i8*, align 8
  %event_handle.addr = alloca i64, align 8
  %pause_resource.addr = alloca i32, align 4
  store i32 %schedule, i32* %schedule.addr, align 4
  store %struct.omp_lock_t* %lock, %struct.omp_lock_t** %lock.addr, align 8
  store i32 %lock_hint, i32* %lock_hint.addr, align 4
  store %struct.omp_nest_lock_t* %nest_lock, %struct.omp_nest_lock_t** %nest_lock.addr, align 8
  store i32 %i, i32* %i.addr, align 4
  store i8* %s, i8** %s.addr, align 8
  store i64 %st, i64* %st.addr, align 8
  store i8* %vp, i8** %vp.addr, align 8
  store double %d, double* %d.addr, align 8
  store i32 %proc_bind, i32* %proc_bind.addr, align 4
  store i64 %allocator_handle, i64* %allocator_handle.addr, align 8
  store i8* %cp, i8** %cp.addr, align 8
  store i64 %event_handle, i64* %event_handle.addr, align 8
  store i32 %pause_resource, i32* %pause_resource.addr, align 4
  call void @omp_set_num_threads(i32 0)
  call void @omp_set_dynamic(i32 0)
  call void @omp_set_nested(i32 0)
  call void @omp_set_max_active_levels(i32 0)
  %0 = load i32, i32* %schedule.addr, align 4
  call void @omp_set_schedule(i32 %0, i32 0)
  %call = call i32 @omp_get_num_threads()
  store i32 %call, i32* %i.addr, align 4
  %1 = load i32, i32* %i.addr, align 4
  call void @use_int(i32 %1)
  %call1 = call i32 @omp_get_dynamic()
  store i32 %call1, i32* %i.addr, align 4
  %2 = load i32, i32* %i.addr, align 4
  call void @use_int(i32 %2)
  %call2 = call i32 @omp_get_nested()
  store i32 %call2, i32* %i.addr, align 4
  %3 = load i32, i32* %i.addr, align 4
  call void @use_int(i32 %3)
  %call3 = call i32 @omp_get_max_threads()
  store i32 %call3, i32* %i.addr, align 4
  %4 = load i32, i32* %i.addr, align 4
  call void @use_int(i32 %4)
  %call4 = call i32 @omp_get_thread_num()
  store i32 %call4, i32* %i.addr, align 4
  %5 = load i32, i32* %i.addr, align 4
  call void @use_int(i32 %5)
  %call5 = call i32 @omp_get_num_procs()
  store i32 %call5, i32* %i.addr, align 4
  %6 = load i32, i32* %i.addr, align 4
  call void @use_int(i32 %6)
  %call6 = call i32 @omp_in_parallel()
  store i32 %call6, i32* %i.addr, align 4
  %7 = load i32, i32* %i.addr, align 4
  call void @use_int(i32 %7)
  %call7 = call i32 @omp_in_final()
  store i32 %call7, i32* %i.addr, align 4
  %8 = load i32, i32* %i.addr, align 4
  call void @use_int(i32 %8)
  %call8 = call i32 @omp_get_active_level()
  store i32 %call8, i32* %i.addr, align 4
  %9 = load i32, i32* %i.addr, align 4
  call void @use_int(i32 %9)
  %call9 = call i32 @omp_get_level()
  store i32 %call9, i32* %i.addr, align 4
  %10 = load i32, i32* %i.addr, align 4
  call void @use_int(i32 %10)
  %call10 = call i32 @omp_get_ancestor_thread_num(i32 0)
  store i32 %call10, i32* %i.addr, align 4
  %11 = load i32, i32* %i.addr, align 4
  call void @use_int(i32 %11)
  %call11 = call i32 @omp_get_team_size(i32 0)
  store i32 %call11, i32* %i.addr, align 4
  %12 = load i32, i32* %i.addr, align 4
  call void @use_int(i32 %12)
  %call12 = call i32 @omp_get_thread_limit()
  store i32 %call12, i32* %i.addr, align 4
  %13 = load i32, i32* %i.addr, align 4
  call void @use_int(i32 %13)
  %call13 = call i32 @omp_get_max_active_levels()
  store i32 %call13, i32* %i.addr, align 4
  %14 = load i32, i32* %i.addr, align 4
  call void @use_int(i32 %14)
  call void @omp_get_schedule(i32* %schedule.addr, i32* %i.addr)
  %call14 = call i32 @omp_get_max_task_priority()
  store i32 %call14, i32* %i.addr, align 4
  %15 = load i32, i32* %i.addr, align 4
  call void @use_int(i32 %15)
  %16 = load %struct.omp_lock_t*, %struct.omp_lock_t** %lock.addr, align 8
  call void @omp_init_lock(%struct.omp_lock_t* %16)
  %17 = load %struct.omp_lock_t*, %struct.omp_lock_t** %lock.addr, align 8
  call void @omp_set_lock(%struct.omp_lock_t* %17)
  %18 = load %struct.omp_lock_t*, %struct.omp_lock_t** %lock.addr, align 8
  call void @omp_unset_lock(%struct.omp_lock_t* %18)
  %19 = load %struct.omp_lock_t*, %struct.omp_lock_t** %lock.addr, align 8
  call void @omp_destroy_lock(%struct.omp_lock_t* %19)
  %20 = load %struct.omp_lock_t*, %struct.omp_lock_t** %lock.addr, align 8
  %call15 = call i32 @omp_test_lock(%struct.omp_lock_t* %20)
  store i32 %call15, i32* %i.addr, align 4
  %21 = load i32, i32* %i.addr, align 4
  call void @use_int(i32 %21)
  %22 = load %struct.omp_nest_lock_t*, %struct.omp_nest_lock_t** %nest_lock.addr, align 8
  call void @omp_init_nest_lock(%struct.omp_nest_lock_t* %22)
  %23 = load %struct.omp_nest_lock_t*, %struct.omp_nest_lock_t** %nest_lock.addr, align 8
  call void @omp_set_nest_lock(%struct.omp_nest_lock_t* %23)
  %24 = load %struct.omp_nest_lock_t*, %struct.omp_nest_lock_t** %nest_lock.addr, align 8
  call void @omp_unset_nest_lock(%struct.omp_nest_lock_t* %24)
  %25 = load %struct.omp_nest_lock_t*, %struct.omp_nest_lock_t** %nest_lock.addr, align 8
  call void @omp_destroy_nest_lock(%struct.omp_nest_lock_t* %25)
  %26 = load %struct.omp_nest_lock_t*, %struct.omp_nest_lock_t** %nest_lock.addr, align 8
  %call16 = call i32 @omp_test_nest_lock(%struct.omp_nest_lock_t* %26)
  store i32 %call16, i32* %i.addr, align 4
  %27 = load i32, i32* %i.addr, align 4
  call void @use_int(i32 %27)
  %28 = load %struct.omp_lock_t*, %struct.omp_lock_t** %lock.addr, align 8
  %29 = load i32, i32* %lock_hint.addr, align 4
  call void @omp_init_lock_with_hint(%struct.omp_lock_t* %28, i32 %29)
  %30 = load %struct.omp_nest_lock_t*, %struct.omp_nest_lock_t** %nest_lock.addr, align 8
  %31 = load i32, i32* %lock_hint.addr, align 4
  call void @omp_init_nest_lock_with_hint(%struct.omp_nest_lock_t* %30, i32 %31)
  %call17 = call double @omp_get_wtime()
  store double %call17, double* %d.addr, align 8
  %32 = load double, double* %d.addr, align 8
  call void @use_double(double %32)
  %call18 = call double @omp_get_wtick()
  store double %call18, double* %d.addr, align 8
  %33 = load double, double* %d.addr, align 8
  call void @use_double(double %33)
  %call19 = call i32 @omp_get_default_device()
  store i32 %call19, i32* %i.addr, align 4
  %34 = load i32, i32* %i.addr, align 4
  call void @use_int(i32 %34)
  call void @omp_set_default_device(i32 0)
  %call20 = call i32 @omp_is_initial_device()
  store i32 %call20, i32* %i.addr, align 4
  %35 = load i32, i32* %i.addr, align 4
  call void @use_int(i32 %35)
  %call21 = call i32 @omp_get_num_devices()
  store i32 %call21, i32* %i.addr, align 4
  %36 = load i32, i32* %i.addr, align 4
  call void @use_int(i32 %36)
  %call22 = call i32 @omp_get_num_teams()
  store i32 %call22, i32* %i.addr, align 4
  %37 = load i32, i32* %i.addr, align 4
  call void @use_int(i32 %37)
  %call23 = call i32 @omp_get_team_num()
  store i32 %call23, i32* %i.addr, align 4
  %38 = load i32, i32* %i.addr, align 4
  call void @use_int(i32 %38)
  %call24 = call i32 @omp_get_cancellation()
  store i32 %call24, i32* %i.addr, align 4
  %39 = load i32, i32* %i.addr, align 4
  call void @use_int(i32 %39)
  %call25 = call i32 @omp_get_initial_device()
  store i32 %call25, i32* %i.addr, align 4
  %40 = load i32, i32* %i.addr, align 4
  call void @use_int(i32 %40)
  %41 = load i64, i64* %st.addr, align 8
  %42 = load i32, i32* %i.addr, align 4
  %call26 = call i8* @omp_target_alloc(i64 %41, i32 %42)
  store i8* %call26, i8** %vp.addr, align 8
  %43 = load i8*, i8** %vp.addr, align 8
  call void @use_voidptr(i8* %43)
  %44 = load i8*, i8** %vp.addr, align 8
  %45 = load i32, i32* %i.addr, align 4
  call void @omp_target_free(i8* %44, i32 %45)
  %46 = load i8*, i8** %vp.addr, align 8
  %47 = load i32, i32* %i.addr, align 4
  %call27 = call i32 @omp_target_is_present(i8* %46, i32 %47)
  store i32 %call27, i32* %i.addr, align 4
  %48 = load i32, i32* %i.addr, align 4
  call void @use_int(i32 %48)
  %49 = load i8*, i8** %vp.addr, align 8
  %50 = load i8*, i8** %vp.addr, align 8
  %51 = load i64, i64* %st.addr, align 8
  %52 = load i64, i64* %st.addr, align 8
  %53 = load i64, i64* %st.addr, align 8
  %54 = load i32, i32* %i.addr, align 4
  %55 = load i32, i32* %i.addr, align 4
  %call28 = call i32 @omp_target_memcpy(i8* %49, i8* %50, i64 %51, i64 %52, i64 %53, i32 %54, i32 %55)
  store i32 %call28, i32* %i.addr, align 4
  %56 = load i32, i32* %i.addr, align 4
  call void @use_int(i32 %56)
  %57 = load i8*, i8** %vp.addr, align 8
  %58 = load i8*, i8** %vp.addr, align 8
  %59 = load i64, i64* %st.addr, align 8
  %60 = load i64, i64* %st.addr, align 8
  %61 = load i32, i32* %i.addr, align 4
  %call29 = call i32 @omp_target_associate_ptr(i8* %57, i8* %58, i64 %59, i64 %60, i32 %61)
  store i32 %call29, i32* %i.addr, align 4
  %62 = load i32, i32* %i.addr, align 4
  call void @use_int(i32 %62)
  %63 = load i8*, i8** %vp.addr, align 8
  %64 = load i32, i32* %i.addr, align 4
  %call30 = call i32 @omp_target_disassociate_ptr(i8* %63, i32 %64)
  store i32 %call30, i32* %i.addr, align 4
  %65 = load i32, i32* %i.addr, align 4
  call void @use_int(i32 %65)
  %call31 = call i32 @omp_get_device_num()
  store i32 %call31, i32* %i.addr, align 4
  %66 = load i32, i32* %i.addr, align 4
  call void @use_int(i32 %66)
  %call32 = call i32 @omp_get_proc_bind()
  store i32 %call32, i32* %proc_bind.addr, align 4
  %call33 = call i32 @omp_get_num_places()
  store i32 %call33, i32* %i.addr, align 4
  %67 = load i32, i32* %i.addr, align 4
  call void @use_int(i32 %67)
  %call34 = call i32 @omp_get_place_num_procs(i32 0)
  store i32 %call34, i32* %i.addr, align 4
  %68 = load i32, i32* %i.addr, align 4
  call void @use_int(i32 %68)
  %69 = load i32, i32* %i.addr, align 4
  call void @omp_get_place_proc_ids(i32 %69, i32* %i.addr)
  %call35 = call i32 @omp_get_place_num()
  store i32 %call35, i32* %i.addr, align 4
  %70 = load i32, i32* %i.addr, align 4
  call void @use_int(i32 %70)
  %call36 = call i32 @omp_get_partition_num_places()
  store i32 %call36, i32* %i.addr, align 4
  %71 = load i32, i32* %i.addr, align 4
  call void @use_int(i32 %71)
  call void @omp_get_partition_place_nums(i32* %i.addr)
  %72 = load i32, i32* %i.addr, align 4
  %73 = load i32, i32* %i.addr, align 4
  %74 = load i8*, i8** %vp.addr, align 8
  %call37 = call i32 @omp_control_tool(i32 %72, i32 %73, i8* %74)
  store i32 %call37, i32* %i.addr, align 4
  %75 = load i32, i32* %i.addr, align 4
  call void @use_int(i32 %75)
  %76 = load i64, i64* %allocator_handle.addr, align 8
  call void @omp_destroy_allocator(i64 %76)
  %77 = load i64, i64* %allocator_handle.addr, align 8
  call void @omp_set_default_allocator(i64 %77)
  %call38 = call i64 @omp_get_default_allocator()
  store i64 %call38, i64* %allocator_handle.addr, align 8
  %78 = load i64, i64* %st.addr, align 8
  %79 = load i64, i64* %allocator_handle.addr, align 8
  %call39 = call i8* @omp_alloc(i64 %78, i64 %79)
  store i8* %call39, i8** %vp.addr, align 8
  %80 = load i8*, i8** %vp.addr, align 8
  call void @use_voidptr(i8* %80)
  %81 = load i8*, i8** %vp.addr, align 8
  %82 = load i64, i64* %allocator_handle.addr, align 8
  call void @omp_free(i8* %81, i64 %82)
  %83 = load i64, i64* %st.addr, align 8
  %84 = load i64, i64* %allocator_handle.addr, align 8
  %call40 = call i8* @omp_alloc(i64 %83, i64 %84)
  store i8* %call40, i8** %vp.addr, align 8
  %85 = load i8*, i8** %vp.addr, align 8
  call void @use_voidptr(i8* %85)
  %86 = load i8*, i8** %vp.addr, align 8
  %87 = load i64, i64* %allocator_handle.addr, align 8
  call void @omp_free(i8* %86, i64 %87)
  %88 = load i8*, i8** %s.addr, align 8
  call void @ompc_set_affinity_format(i8* %88)
  %89 = load i8*, i8** %cp.addr, align 8
  %90 = load i64, i64* %st.addr, align 8
  %call41 = call i64 @ompc_get_affinity_format(i8* %89, i64 %90)
  store i64 %call41, i64* %st.addr, align 8
  %91 = load i64, i64* %st.addr, align 8
  call void @use_sizet(i64 %91)
  %92 = load i8*, i8** %s.addr, align 8
  call void @ompc_display_affinity(i8* %92)
  %93 = load i8*, i8** %cp.addr, align 8
  %94 = load i64, i64* %st.addr, align 8
  %95 = load i8*, i8** %s.addr, align 8
  %call42 = call i64 @ompc_capture_affinity(i8* %93, i64 %94, i8* %95)
  store i64 %call42, i64* %st.addr, align 8
  %96 = load i64, i64* %st.addr, align 8
  call void @use_sizet(i64 %96)
  %97 = load i64, i64* %event_handle.addr, align 8
  call void @omp_fulfill_event(i64 %97)
  %98 = load i32, i32* %pause_resource.addr, align 4
  %99 = load i32, i32* %i.addr, align 4
  %call43 = call i32 @omp_pause_resource(i32 %98, i32 %99)
  store i32 %call43, i32* %i.addr, align 4
  %100 = load i32, i32* %i.addr, align 4
  call void @use_int(i32 %100)
  %101 = load i32, i32* %pause_resource.addr, align 4
  %call44 = call i32 @omp_pause_resource_all(i32 %101)
  store i32 %call44, i32* %i.addr, align 4
  %102 = load i32, i32* %i.addr, align 4
  call void @use_int(i32 %102)
  %call45 = call i32 @omp_get_supported_active_levels()
  store i32 %call45, i32* %i.addr, align 4
  %103 = load i32, i32* %i.addr, align 4
  call void @use_int(i32 %103)
  ret void
}

declare dso_local void @omp_set_num_threads(i32)

declare dso_local void @omp_set_dynamic(i32)

declare dso_local void @omp_set_nested(i32)

declare dso_local void @omp_set_max_active_levels(i32)

declare dso_local void @omp_set_schedule(i32, i32)

declare dso_local i32 @omp_get_num_threads()

declare dso_local void @use_int(i32)

declare dso_local i32 @omp_get_dynamic()

declare dso_local i32 @omp_get_nested()

declare dso_local i32 @omp_get_max_threads()

declare dso_local i32 @omp_get_thread_num()

declare dso_local i32 @omp_get_num_procs()

declare dso_local i32 @omp_in_parallel()

declare dso_local i32 @omp_in_final()

declare dso_local i32 @omp_get_active_level()

declare dso_local i32 @omp_get_level()

declare dso_local i32 @omp_get_ancestor_thread_num(i32)

declare dso_local i32 @omp_get_team_size(i32)

declare dso_local i32 @omp_get_thread_limit()

declare dso_local i32 @omp_get_max_active_levels()

declare dso_local void @omp_get_schedule(i32*, i32*)

declare dso_local i32 @omp_get_max_task_priority()

declare dso_local void @omp_init_lock(%struct.omp_lock_t*)

declare dso_local void @omp_set_lock(%struct.omp_lock_t*)

declare dso_local void @omp_unset_lock(%struct.omp_lock_t*)

declare dso_local void @omp_destroy_lock(%struct.omp_lock_t*)

declare dso_local i32 @omp_test_lock(%struct.omp_lock_t*)

declare dso_local void @omp_init_nest_lock(%struct.omp_nest_lock_t*)

declare dso_local void @omp_set_nest_lock(%struct.omp_nest_lock_t*)

declare dso_local void @omp_unset_nest_lock(%struct.omp_nest_lock_t*)

declare dso_local void @omp_destroy_nest_lock(%struct.omp_nest_lock_t*)

declare dso_local i32 @omp_test_nest_lock(%struct.omp_nest_lock_t*)

declare dso_local void @omp_init_lock_with_hint(%struct.omp_lock_t*, i32)

declare dso_local void @omp_init_nest_lock_with_hint(%struct.omp_nest_lock_t*, i32)

declare dso_local double @omp_get_wtime()

declare dso_local void @use_double(double)

declare dso_local double @omp_get_wtick()

declare dso_local i32 @omp_get_default_device()

declare dso_local void @omp_set_default_device(i32)

declare dso_local i32 @omp_is_initial_device()

declare dso_local i32 @omp_get_num_devices()

declare dso_local i32 @omp_get_num_teams()

declare dso_local i32 @omp_get_team_num()

declare dso_local i32 @omp_get_cancellation()

declare dso_local i32 @omp_get_initial_device()

declare dso_local i8* @omp_target_alloc(i64, i32)

declare dso_local void @use_voidptr(i8*)

declare dso_local void @omp_target_free(i8*, i32)

declare dso_local i32 @omp_target_is_present(i8*, i32)

declare dso_local i32 @omp_target_memcpy(i8*, i8*, i64, i64, i64, i32, i32)

declare dso_local i32 @omp_target_associate_ptr(i8*, i8*, i64, i64, i32)

declare dso_local i32 @omp_target_disassociate_ptr(i8*, i32)

declare dso_local i32 @omp_get_device_num()

declare dso_local i32 @omp_get_proc_bind()

declare dso_local i32 @omp_get_num_places()

declare dso_local i32 @omp_get_place_num_procs(i32)

declare dso_local void @omp_get_place_proc_ids(i32, i32*)

declare dso_local i32 @omp_get_place_num()

declare dso_local i32 @omp_get_partition_num_places()

declare dso_local void @omp_get_partition_place_nums(i32*)

declare dso_local i32 @omp_control_tool(i32, i32, i8*)

declare dso_local void @omp_destroy_allocator(i64)

declare dso_local void @omp_set_default_allocator(i64)

declare dso_local i64 @omp_get_default_allocator()

declare dso_local i8* @omp_alloc(i64, i64)

declare dso_local void @omp_free(i8*, i64)

declare dso_local void @ompc_set_affinity_format(i8*)

declare dso_local i64 @ompc_get_affinity_format(i8*, i64)

declare dso_local void @use_sizet(i64)

declare dso_local void @ompc_display_affinity(i8*)

declare dso_local i64 @ompc_capture_affinity(i8*, i64, i8*)

declare dso_local void @omp_fulfill_event(i64)

declare dso_local i32 @omp_pause_resource(i32, i32)

declare dso_local i32 @omp_pause_resource_all(i32)

declare dso_local i32 @omp_get_supported_active_levels()

declare void @__kmpc_barrier(%struct.ident_t*, i32)

declare i32 @__kmpc_cancel(%struct.ident_t*, i32, i32)

declare i32 @__kmpc_cancel_barrier(%struct.ident_t*, i32)

declare void @__kmpc_flush(%struct.ident_t*)

declare i32 @__kmpc_global_thread_num(%struct.ident_t*)

declare void @__kmpc_fork_call(%struct.ident_t*, i32, void (i32*, i32*, ...)*, ...)

declare i32 @__kmpc_omp_taskwait(%struct.ident_t*, i32)

declare i32 @__kmpc_omp_taskyield(%struct.ident_t*, i32, i32)

declare void @__kmpc_push_num_threads(%struct.ident_t*, i32, i32)

declare void @__kmpc_push_proc_bind(%struct.ident_t*, i32, i32)

declare void @__kmpc_serialized_parallel(%struct.ident_t*, i32)

declare void @__kmpc_end_serialized_parallel(%struct.ident_t*, i32)

declare i32 @__kmpc_master(%struct.ident_t*, i32)

declare void @__kmpc_end_master(%struct.ident_t*, i32)

declare void @__kmpc_critical(%struct.ident_t*, i32, [8 x i32]*)

declare void @__kmpc_critical_with_hint(%struct.ident_t*, i32, [8 x i32]*, i32)

declare void @__kmpc_end_critical(%struct.ident_t*, i32, [8 x i32]*)

; CHECK: ; Function Attrs: nounwind
; CHECK-NEXT: declare dso_local void @omp_set_num_threads(i32)

; CHECK: ; Function Attrs: nounwind
; CHECK-NEXT: declare dso_local void @omp_set_dynamic(i32)

; CHECK: ; Function Attrs: nounwind
; CHECK-NEXT: declare dso_local void @omp_set_nested(i32)

; CHECK: ; Function Attrs: nounwind
; CHECK-NEXT: declare dso_local void @omp_set_max_active_levels(i32)

; CHECK: ; Function Attrs: nounwind
; CHECK-NEXT: declare dso_local void @omp_set_schedule(i32, i32)

; CHECK: ; Function Attrs: nounwind
; CHECK-NEXT: declare dso_local i32 @omp_get_num_threads() #0

; CHECK-NOT: Function Attrs
; CHECK: declare dso_local void @use_int(i32)

; CHECK: ; Function Attrs: nounwind
; CHECK-NEXT: declare dso_local i32 @omp_get_dynamic() #0

; CHECK: ; Function Attrs: nounwind
; CHECK-NEXT: declare dso_local i32 @omp_get_nested() #0

; CHECK: ; Function Attrs: nounwind
; CHECK-NEXT: declare dso_local i32 @omp_get_max_threads() #0

; CHECK: ; Function Attrs: nounwind
; CHECK-NEXT: declare dso_local i32 @omp_get_thread_num() #0

; CHECK: ; Function Attrs: nounwind
; CHECK-NEXT: declare dso_local i32 @omp_get_num_procs() #0

; CHECK: ; Function Attrs: nounwind
; CHECK-NEXT: declare dso_local i32 @omp_in_parallel() #0

; CHECK: ; Function Attrs: nounwind
; CHECK-NEXT: declare dso_local i32 @omp_in_final() #0

; CHECK: ; Function Attrs: nounwind
; CHECK-NEXT: declare dso_local i32 @omp_get_active_level() #0

; CHECK: ; Function Attrs: nounwind
; CHECK-NEXT: declare dso_local i32 @omp_get_level() #0

; CHECK: ; Function Attrs: nounwind
; CHECK-NEXT: declare dso_local i32 @omp_get_ancestor_thread_num(i32) #0

; CHECK: ; Function Attrs: nounwind
; CHECK-NEXT: declare dso_local i32 @omp_get_team_size(i32) #0

; CHECK: ; Function Attrs: nounwind
; CHECK-NEXT: declare dso_local i32 @omp_get_thread_limit() #0

; CHECK: ; Function Attrs: nounwind
; CHECK-NEXT: declare dso_local i32 @omp_get_max_active_levels() #0

; CHECK: ; Function Attrs: nounwind
; CHECK-NEXT: declare dso_local void @omp_get_schedule(i32* nocapture writeonly, i32* nocapture writeonly) #0

; CHECK-NOT: Function Attrs
; CHECK: declare dso_local i32 @omp_get_max_task_priority()

; CHECK-NOT: Function Attrs
; CHECK: declare dso_local void @omp_init_lock(%struct.omp_lock_t*)

; CHECK-NOT: Function Attrs
; CHECK: declare dso_local void @omp_set_lock(%struct.omp_lock_t*)

; CHECK-NOT: Function Attrs
; CHECK: declare dso_local void @omp_unset_lock(%struct.omp_lock_t*)

; CHECK-NOT: Function Attrs
; CHECK: declare dso_local void @omp_destroy_lock(%struct.omp_lock_t*)

; CHECK-NOT: Function Attrs
; CHECK: declare dso_local i32 @omp_test_lock(%struct.omp_lock_t*)

; CHECK-NOT: Function Attrs
; CHECK: declare dso_local void @omp_init_nest_lock(%struct.omp_nest_lock_t*)

; CHECK-NOT: Function Attrs
; CHECK: declare dso_local void @omp_set_nest_lock(%struct.omp_nest_lock_t*)

; CHECK-NOT: Function Attrs
; CHECK: declare dso_local void @omp_unset_nest_lock(%struct.omp_nest_lock_t*)

; CHECK-NOT: Function Attrs
; CHECK: declare dso_local void @omp_destroy_nest_lock(%struct.omp_nest_lock_t*)

; CHECK-NOT: Function Attrs
; CHECK: declare dso_local i32 @omp_test_nest_lock(%struct.omp_nest_lock_t*)

; CHECK-NOT: Function Attrs
; CHECK: declare dso_local void @omp_init_lock_with_hint(%struct.omp_lock_t*, i32)

; CHECK-NOT: Function Attrs
; CHECK: declare dso_local void @omp_init_nest_lock_with_hint(%struct.omp_nest_lock_t*, i32)

; CHECK-NOT: Function Attrs
; CHECK: declare dso_local double @omp_get_wtime()

; CHECK-NOT: Function Attrs
; CHECK: declare dso_local void @use_double(double)

; CHECK-NOT: Function Attrs
; CHECK: declare dso_local double @omp_get_wtick()

; CHECK-NOT: Function Attrs
; CHECK: declare dso_local i32 @omp_get_default_device()

; CHECK-NOT: Function Attrs
; CHECK: declare dso_local void @omp_set_default_device(i32)

; CHECK-NOT: Function Attrs
; CHECK: declare dso_local i32 @omp_is_initial_device()

; CHECK-NOT: Function Attrs
; CHECK: declare dso_local i32 @omp_get_num_devices()

; CHECK-NOT: Function Attrs
; CHECK: declare dso_local i32 @omp_get_num_teams()

; CHECK-NOT: Function Attrs
; CHECK: declare dso_local i32 @omp_get_team_num()

; CHECK: ; Function Attrs: nounwind
; CHECK-NEXT: declare dso_local i32 @omp_get_cancellation() #0

; CHECK-NOT: Function Attrs
; CHECK: declare dso_local i32 @omp_get_initial_device()

; CHECK-NOT: Function Attrs
; CHECK: declare dso_local i8* @omp_target_alloc(i64, i32)

; CHECK-NOT: Function Attrs
; CHECK: declare dso_local void @use_voidptr(i8*)

; CHECK-NOT: Function Attrs
; CHECK: declare dso_local void @omp_target_free(i8*, i32)

; CHECK-NOT: Function Attrs
; CHECK: declare dso_local i32 @omp_target_is_present(i8*, i32)

; CHECK-NOT: Function Attrs
; CHECK: declare dso_local i32 @omp_target_memcpy(i8*, i8*, i64, i64, i64, i32, i32)

; CHECK-NOT: Function Attrs
; CHECK: declare dso_local i32 @omp_target_associate_ptr(i8*, i8*, i64, i64, i32)

; CHECK-NOT: Function Attrs
; CHECK: declare dso_local i32 @omp_target_disassociate_ptr(i8*, i32)

; CHECK-NOT: Function Attrs
; CHECK: declare dso_local i32 @omp_get_device_num()

; CHECK: ; Function Attrs: nounwind
; CHECK-NEXT: declare dso_local i32 @omp_get_proc_bind() #0

; CHECK: ; Function Attrs: nounwind
; CHECK-NEXT: declare dso_local i32 @omp_get_num_places() #0

; CHECK-NOT: Function Attrs
; CHECK: declare dso_local i32 @omp_get_place_num_procs(i32)

; CHECK: ; Function Attrs: nounwind
; CHECK-NEXT: declare dso_local void @omp_get_place_proc_ids(i32, i32* nocapture writeonly) #0

; CHECK: ; Function Attrs: nounwind
; CHECK-NEXT: declare dso_local i32 @omp_get_place_num() #0

; CHECK: ; Function Attrs: nounwind
; CHECK-NEXT: declare dso_local i32 @omp_get_partition_num_places() #0

; CHECK: ; Function Attrs: nounwind
; CHECK-NEXT: declare dso_local void @omp_get_partition_place_nums(i32*) #0

; CHECK-NOT: Function Attrs
; CHECK: declare dso_local i32 @omp_control_tool(i32, i32, i8*)

; CHECK-NOT: Function Attrs
; CHECK: declare dso_local void @omp_destroy_allocator(i64)

; CHECK-NOT: Function Attrs
; CHECK: declare dso_local void @omp_set_default_allocator(i64)

; CHECK-NOT: Function Attrs
; CHECK: declare dso_local i64 @omp_get_default_allocator()

; CHECK-NOT: Function Attrs
; CHECK: declare dso_local i8* @omp_alloc(i64, i64)

; CHECK-NOT: Function Attrs
; CHECK: declare dso_local void @omp_free(i8*, i64)

; CHECK-NOT: Function Attrs
; CHECK: declare dso_local void @ompc_set_affinity_format(i8*)

; CHECK-NOT: Function Attrs
; CHECK: declare dso_local i64 @ompc_get_affinity_format(i8*, i64)

; CHECK-NOT: Function Attrs
; CHECK: declare dso_local void @use_sizet(i64)

; CHECK-NOT: Function Attrs
; CHECK: declare dso_local void @ompc_display_affinity(i8*)

; CHECK-NOT: Function Attrs
; CHECK: declare dso_local i64 @ompc_capture_affinity(i8*, i64, i8*)

; CHECK-NOT: Function Attrs
; CHECK: declare dso_local void @omp_fulfill_event(i64)

; CHECK-NOT: Function Attrs
; CHECK: declare dso_local i32 @omp_pause_resource(i32, i32)

; CHECK-NOT: Function Attrs
; CHECK: declare dso_local i32 @omp_pause_resource_all(i32)

; CHECK: ; Function Attrs: nounwind
; CHECK-NEXT: declare dso_local i32 @omp_get_supported_active_levels() #0

<<<<<<< HEAD
; CHECK: Function Attrs: inaccessiblemem_or_argmemonly
; CHECK-NEXT: declare void @__kmpc_barrier(%struct.ident_t*, i32)
=======
; CHECK-NOT: Function Attrs
; CHECK: declare void @__kmpc_barrier(%struct.ident_t*, i32)
>>>>>>> a34309b7

; CHECK: Function Attrs: inaccessiblemem_or_argmemonly
; CHECK-NEXT: declare i32 @__kmpc_cancel(%struct.ident_t*, i32, i32)

<<<<<<< HEAD
; CHECK: Function Attrs: inaccessiblemem_or_argmemonly
; CHECK-NEXT: declare i32 @__kmpc_cancel_barrier(%struct.ident_t*, i32)

; CHECK: Function Attrs: inaccessiblemem_or_argmemonly
; CHECK-NEXT: declare void @__kmpc_flush(%struct.ident_t*)
=======
; CHECK-NOT: Function Attrs
; CHECK: declare i32 @__kmpc_cancel_barrier(%struct.ident_t*, i32)

; CHECK-NOT: Function Attrs
; CHECK: declare void @__kmpc_flush(%struct.ident_t*)
>>>>>>> a34309b7

; CHECK: Function Attrs: nounwind
; CHECK-NEXT: declare i32 @__kmpc_global_thread_num(%struct.ident_t*)

; CHECK: Function Attrs: nounwind
; CHECK-NEXT: declare void @__kmpc_fork_call(%struct.ident_t*, i32, void (i32*, i32*, ...)*, ...)

<<<<<<< HEAD
; CHECK: Function Attrs: inaccessiblemem_or_argmemonly
; CHECK-NEXT: declare i32 @__kmpc_omp_taskwait(%struct.ident_t*, i32)
=======
; CHECK-NOT: Function Attrs
; CHECK: declare i32 @__kmpc_omp_taskwait(%struct.ident_t*, i32)
>>>>>>> a34309b7

; CHECK: Function Attrs: inaccessiblemem_or_argmemonly
; CHECK-NEXT: declare i32 @__kmpc_omp_taskyield(%struct.ident_t*, i32, i32)

; CHECK: Function Attrs: inaccessiblemem_or_argmemonly
; CHECK-NEXT: declare void @__kmpc_push_num_threads(%struct.ident_t*, i32, i32)

; CHECK: Function Attrs: inaccessiblemem_or_argmemonly
; CHECK-NEXT: declare void @__kmpc_push_proc_bind(%struct.ident_t*, i32, i32)

; CHECK: Function Attrs: inaccessiblemem_or_argmemonly
; CHECK-NEXT: declare void @__kmpc_serialized_parallel(%struct.ident_t*, i32)

; CHECK: Function Attrs: inaccessiblemem_or_argmemonly
; CHECK-NEXT: declare void @__kmpc_end_serialized_parallel(%struct.ident_t*, i32)

; CHECK: Function Attrs: inaccessiblemem_or_argmemonly
; CHECK-NEXT: declare i32 @__kmpc_master(%struct.ident_t*, i32)

; CHECK: Function Attrs: inaccessiblemem_or_argmemonly
; CHECK-NEXT: declare void @__kmpc_end_master(%struct.ident_t*, i32)

; CHECK: Function Attrs: inaccessiblemem_or_argmemonly
; CHECK-NEXT: declare void @__kmpc_critical(%struct.ident_t*, i32, [8 x i32]*)

; CHECK: Function Attrs: inaccessiblemem_or_argmemonly
; CHECK-NEXT: declare void @__kmpc_critical_with_hint(%struct.ident_t*, i32, [8 x i32]*, i32)

; CHECK: Function Attrs: inaccessiblemem_or_argmemonly
; CHECK-NEXT: declare void @__kmpc_end_critical(%struct.ident_t*, i32, [8 x i32]*)

; OPTIMISTIC: ; Function Attrs: inaccessiblememonly nofree nosync nounwind writeonly
; OPTIMISTIC-NEXT: declare dso_local void @omp_set_num_threads(i32)

; OPTIMISTIC: ; Function Attrs: inaccessiblememonly nofree nosync nounwind writeonly
; OPTIMISTIC-NEXT: declare dso_local void @omp_set_dynamic(i32)

; OPTIMISTIC: ; Function Attrs: inaccessiblememonly nofree nosync nounwind writeonly
; OPTIMISTIC-NEXT: declare dso_local void @omp_set_nested(i32)

; OPTIMISTIC: ; Function Attrs: inaccessiblememonly nofree nosync nounwind writeonly
; OPTIMISTIC-NEXT: declare dso_local void @omp_set_max_active_levels(i32)

; OPTIMISTIC: ; Function Attrs: inaccessiblememonly nofree nosync nounwind writeonly
; OPTIMISTIC-NEXT: declare dso_local void @omp_set_schedule(i32, i32)

; OPTIMISTIC: ; Function Attrs: inaccessiblememonly nofree nosync nounwind readonly
; OPTIMISTIC-NEXT: declare dso_local i32 @omp_get_num_threads() #1

; OPTIMISTIC-NOT: Function Attrs
; OPTIMISTIC: declare dso_local void @use_int(i32)

; OPTIMISTIC: ; Function Attrs: inaccessiblememonly nofree nosync nounwind readonly
; OPTIMISTIC-NEXT: declare dso_local i32 @omp_get_dynamic() #1

; OPTIMISTIC: ; Function Attrs: inaccessiblememonly nofree nosync nounwind readonly
; OPTIMISTIC-NEXT: declare dso_local i32 @omp_get_nested() #1

; OPTIMISTIC: ; Function Attrs: inaccessiblememonly nofree nosync nounwind readonly
; OPTIMISTIC-NEXT: declare dso_local i32 @omp_get_max_threads() #1

; OPTIMISTIC: ; Function Attrs: inaccessiblememonly nofree nosync nounwind readonly
; OPTIMISTIC-NEXT: declare dso_local i32 @omp_get_thread_num() #1

; OPTIMISTIC: ; Function Attrs: inaccessiblememonly nofree nosync nounwind readonly
; OPTIMISTIC-NEXT: declare dso_local i32 @omp_get_num_procs() #1

; OPTIMISTIC: ; Function Attrs: inaccessiblememonly nofree nosync nounwind readonly
; OPTIMISTIC-NEXT: declare dso_local i32 @omp_in_parallel() #1

; OPTIMISTIC: ; Function Attrs: inaccessiblememonly nofree nosync nounwind readonly
; OPTIMISTIC-NEXT: declare dso_local i32 @omp_in_final() #1

; OPTIMISTIC: ; Function Attrs: inaccessiblememonly nofree nosync nounwind readonly
; OPTIMISTIC-NEXT: declare dso_local i32 @omp_get_active_level() #1

; OPTIMISTIC: ; Function Attrs: inaccessiblememonly nofree nosync nounwind readonly
; OPTIMISTIC-NEXT: declare dso_local i32 @omp_get_level() #1

; OPTIMISTIC: ; Function Attrs: inaccessiblememonly nofree nosync nounwind readonly
; OPTIMISTIC-NEXT: declare dso_local i32 @omp_get_ancestor_thread_num(i32) #1

; OPTIMISTIC: ; Function Attrs: inaccessiblememonly nofree nosync nounwind readonly
; OPTIMISTIC-NEXT: declare dso_local i32 @omp_get_team_size(i32) #1

; OPTIMISTIC: ; Function Attrs: inaccessiblememonly nofree nosync nounwind readonly
; OPTIMISTIC-NEXT: declare dso_local i32 @omp_get_thread_limit() #1

; OPTIMISTIC: ; Function Attrs: inaccessiblememonly nofree nosync nounwind readonly
; OPTIMISTIC-NEXT: declare dso_local i32 @omp_get_max_active_levels() #1

; OPTIMISTIC: ; Function Attrs: inaccessiblemem_or_argmemonly nofree nosync nounwind
; OPTIMISTIC-NEXT: declare dso_local void @omp_get_schedule(i32* nocapture writeonly, i32* nocapture writeonly) #2

; OPTIMISTIC-NOT: Function Attrs
; OPTIMISTIC: declare dso_local i32 @omp_get_max_task_priority()

; OPTIMISTIC-NOT: Function Attrs
; OPTIMISTIC: declare dso_local void @omp_init_lock(%struct.omp_lock_t*)

; OPTIMISTIC-NOT: Function Attrs
; OPTIMISTIC: declare dso_local void @omp_set_lock(%struct.omp_lock_t*)

; OPTIMISTIC-NOT: Function Attrs
; OPTIMISTIC: declare dso_local void @omp_unset_lock(%struct.omp_lock_t*)

; OPTIMISTIC-NOT: Function Attrs
; OPTIMISTIC: declare dso_local void @omp_destroy_lock(%struct.omp_lock_t*)

; OPTIMISTIC-NOT: Function Attrs
; OPTIMISTIC: declare dso_local i32 @omp_test_lock(%struct.omp_lock_t*)

; OPTIMISTIC-NOT: Function Attrs
; OPTIMISTIC: declare dso_local void @omp_init_nest_lock(%struct.omp_nest_lock_t*)

; OPTIMISTIC-NOT: Function Attrs
; OPTIMISTIC: declare dso_local void @omp_set_nest_lock(%struct.omp_nest_lock_t*)

; OPTIMISTIC-NOT: Function Attrs
; OPTIMISTIC: declare dso_local void @omp_unset_nest_lock(%struct.omp_nest_lock_t*)

; OPTIMISTIC-NOT: Function Attrs
; OPTIMISTIC: declare dso_local void @omp_destroy_nest_lock(%struct.omp_nest_lock_t*)

; OPTIMISTIC-NOT: Function Attrs
; OPTIMISTIC: declare dso_local i32 @omp_test_nest_lock(%struct.omp_nest_lock_t*)

; OPTIMISTIC-NOT: Function Attrs
; OPTIMISTIC: declare dso_local void @omp_init_lock_with_hint(%struct.omp_lock_t*, i32)

; OPTIMISTIC-NOT: Function Attrs
; OPTIMISTIC: declare dso_local void @omp_init_nest_lock_with_hint(%struct.omp_nest_lock_t*, i32)

; OPTIMISTIC-NOT: Function Attrs
; OPTIMISTIC: declare dso_local double @omp_get_wtime()

; OPTIMISTIC-NOT: Function Attrs
; OPTIMISTIC: declare dso_local void @use_double(double)

; OPTIMISTIC-NOT: Function Attrs
; OPTIMISTIC: declare dso_local double @omp_get_wtick()

; OPTIMISTIC-NOT: Function Attrs
; OPTIMISTIC: declare dso_local i32 @omp_get_default_device()

; OPTIMISTIC-NOT: Function Attrs
; OPTIMISTIC: declare dso_local void @omp_set_default_device(i32)

; OPTIMISTIC-NOT: Function Attrs
; OPTIMISTIC: declare dso_local i32 @omp_is_initial_device()

; OPTIMISTIC-NOT: Function Attrs
; OPTIMISTIC: declare dso_local i32 @omp_get_num_devices()

; OPTIMISTIC-NOT: Function Attrs
; OPTIMISTIC: declare dso_local i32 @omp_get_num_teams()

; OPTIMISTIC-NOT: Function Attrs
; OPTIMISTIC: declare dso_local i32 @omp_get_team_num()

; OPTIMISTIC: ; Function Attrs: inaccessiblememonly nofree nosync nounwind readonly
; OPTIMISTIC-NEXT: declare dso_local i32 @omp_get_cancellation() #1

; OPTIMISTIC-NOT: Function Attrs
; OPTIMISTIC: declare dso_local i32 @omp_get_initial_device()

; OPTIMISTIC-NOT: Function Attrs
; OPTIMISTIC: declare dso_local i8* @omp_target_alloc(i64, i32)

; OPTIMISTIC-NOT: Function Attrs
; OPTIMISTIC: declare dso_local void @use_voidptr(i8*)

; OPTIMISTIC-NOT: Function Attrs
; OPTIMISTIC: declare dso_local void @omp_target_free(i8*, i32)

; OPTIMISTIC-NOT: Function Attrs
; OPTIMISTIC: declare dso_local i32 @omp_target_is_present(i8*, i32)

; OPTIMISTIC-NOT: Function Attrs
; OPTIMISTIC: declare dso_local i32 @omp_target_memcpy(i8*, i8*, i64, i64, i64, i32, i32)

; OPTIMISTIC-NOT: Function Attrs
; OPTIMISTIC: declare dso_local i32 @omp_target_associate_ptr(i8*, i8*, i64, i64, i32)

; OPTIMISTIC-NOT: Function Attrs
; OPTIMISTIC: declare dso_local i32 @omp_target_disassociate_ptr(i8*, i32)

; OPTIMISTIC-NOT: Function Attrs
; OPTIMISTIC: declare dso_local i32 @omp_get_device_num()

; OPTIMISTIC: ; Function Attrs: inaccessiblememonly nofree nosync nounwind readonly
; OPTIMISTIC-NEXT: declare dso_local i32 @omp_get_proc_bind() #1

; OPTIMISTIC: ; Function Attrs: inaccessiblememonly nofree nosync nounwind readonly
; OPTIMISTIC-NEXT: declare dso_local i32 @omp_get_num_places() #1

; OPTIMISTIC-NOT: Function Attrs
; OPTIMISTIC: declare dso_local i32 @omp_get_place_num_procs(i32)

; OPTIMISTIC: ; Function Attrs: inaccessiblemem_or_argmemonly nofree nosync nounwind
; OPTIMISTIC-NEXT: declare dso_local void @omp_get_place_proc_ids(i32, i32* nocapture writeonly) #2

; OPTIMISTIC: ; Function Attrs: inaccessiblememonly nofree nosync nounwind readonly
; OPTIMISTIC-NEXT: declare dso_local i32 @omp_get_place_num() #1

; OPTIMISTIC: ; Function Attrs: inaccessiblememonly nofree nosync nounwind readonly
; OPTIMISTIC-NEXT: declare dso_local i32 @omp_get_partition_num_places() #1

; OPTIMISTIC: ; Function Attrs: inaccessiblememonly nofree nosync nounwind readonly
; OPTIMISTIC-NEXT: declare dso_local void @omp_get_partition_place_nums(i32*) #1

; OPTIMISTIC-NOT: Function Attrs
; OPTIMISTIC: declare dso_local i32 @omp_control_tool(i32, i32, i8*)

; OPTIMISTIC-NOT: Function Attrs
; OPTIMISTIC: declare dso_local void @omp_destroy_allocator(i64)

; OPTIMISTIC-NOT: Function Attrs
; OPTIMISTIC: declare dso_local void @omp_set_default_allocator(i64)

; OPTIMISTIC-NOT: Function Attrs
; OPTIMISTIC: declare dso_local i64 @omp_get_default_allocator()

; OPTIMISTIC-NOT: Function Attrs
; OPTIMISTIC: declare dso_local i8* @omp_alloc(i64, i64)

; OPTIMISTIC-NOT: Function Attrs
; OPTIMISTIC: declare dso_local void @omp_free(i8*, i64)

; OPTIMISTIC-NOT: Function Attrs
; OPTIMISTIC: declare dso_local void @ompc_set_affinity_format(i8*)

; OPTIMISTIC-NOT: Function Attrs
; OPTIMISTIC: declare dso_local i64 @ompc_get_affinity_format(i8*, i64)

; OPTIMISTIC-NOT: Function Attrs
; OPTIMISTIC: declare dso_local void @use_sizet(i64)

; OPTIMISTIC-NOT: Function Attrs
; OPTIMISTIC: declare dso_local void @ompc_display_affinity(i8*)

; OPTIMISTIC-NOT: Function Attrs
; OPTIMISTIC: declare dso_local i64 @ompc_capture_affinity(i8*, i64, i8*)

; OPTIMISTIC-NOT: Function Attrs
; OPTIMISTIC: declare dso_local void @omp_fulfill_event(i64)

; OPTIMISTIC-NOT: Function Attrs
; OPTIMISTIC: declare dso_local i32 @omp_pause_resource(i32, i32)

; OPTIMISTIC-NOT: Function Attrs
; OPTIMISTIC: declare dso_local i32 @omp_pause_resource_all(i32)

; OPTIMISTIC: ; Function Attrs: inaccessiblememonly nofree nosync nounwind readonly
; OPTIMISTIC-NEXT: declare dso_local i32 @omp_get_supported_active_levels() #1

; OPTIMISTIC: ; Function Attrs: inaccessiblememonly nofree nosync nounwind readonly
; OPTIMISTIC-NEXT: declare i32 @__kmpc_global_thread_num(%struct.ident_t*)<|MERGE_RESOLUTION|>--- conflicted
+++ resolved
@@ -720,30 +720,17 @@
 ; CHECK: ; Function Attrs: nounwind
 ; CHECK-NEXT: declare dso_local i32 @omp_get_supported_active_levels() #0
 
-<<<<<<< HEAD
-; CHECK: Function Attrs: inaccessiblemem_or_argmemonly
-; CHECK-NEXT: declare void @__kmpc_barrier(%struct.ident_t*, i32)
-=======
 ; CHECK-NOT: Function Attrs
 ; CHECK: declare void @__kmpc_barrier(%struct.ident_t*, i32)
->>>>>>> a34309b7
 
 ; CHECK: Function Attrs: inaccessiblemem_or_argmemonly
 ; CHECK-NEXT: declare i32 @__kmpc_cancel(%struct.ident_t*, i32, i32)
 
-<<<<<<< HEAD
-; CHECK: Function Attrs: inaccessiblemem_or_argmemonly
-; CHECK-NEXT: declare i32 @__kmpc_cancel_barrier(%struct.ident_t*, i32)
-
-; CHECK: Function Attrs: inaccessiblemem_or_argmemonly
-; CHECK-NEXT: declare void @__kmpc_flush(%struct.ident_t*)
-=======
 ; CHECK-NOT: Function Attrs
 ; CHECK: declare i32 @__kmpc_cancel_barrier(%struct.ident_t*, i32)
 
 ; CHECK-NOT: Function Attrs
 ; CHECK: declare void @__kmpc_flush(%struct.ident_t*)
->>>>>>> a34309b7
 
 ; CHECK: Function Attrs: nounwind
 ; CHECK-NEXT: declare i32 @__kmpc_global_thread_num(%struct.ident_t*)
@@ -751,13 +738,8 @@
 ; CHECK: Function Attrs: nounwind
 ; CHECK-NEXT: declare void @__kmpc_fork_call(%struct.ident_t*, i32, void (i32*, i32*, ...)*, ...)
 
-<<<<<<< HEAD
-; CHECK: Function Attrs: inaccessiblemem_or_argmemonly
-; CHECK-NEXT: declare i32 @__kmpc_omp_taskwait(%struct.ident_t*, i32)
-=======
 ; CHECK-NOT: Function Attrs
 ; CHECK: declare i32 @__kmpc_omp_taskwait(%struct.ident_t*, i32)
->>>>>>> a34309b7
 
 ; CHECK: Function Attrs: inaccessiblemem_or_argmemonly
 ; CHECK-NEXT: declare i32 @__kmpc_omp_taskyield(%struct.ident_t*, i32, i32)

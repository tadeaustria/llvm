--- conflicted
+++ resolved
@@ -246,69 +246,6 @@
   EXPECT_EQ(2, CallbackCount);
 }
 
-<<<<<<< HEAD
-static std::vector<std::string> includes(const PreambleData *Preamble) {
-  std::vector<std::string> Result;
-  if (Preamble)
-    for (const auto &Inclusion : Preamble->Includes.MainFileIncludes)
-      Result.push_back(Inclusion.Written);
-  return Result;
-}
-
-TEST_F(TUSchedulerTests, PreambleConsistency) {
-  std::atomic<int> CallbackCount(0);
-  {
-    Notification InconsistentReadDone; // Must live longest.
-    TUScheduler S(CDB, optsForTest());
-    auto Path = testPath("foo.cpp");
-    // Schedule two updates (A, B) and two preamble reads (stale, consistent).
-    // The stale read should see A, and the consistent read should see B.
-    // (We recognize the preambles by their included files).
-    auto Inputs = getInputs(Path, "#include <A>");
-    Inputs.Version = "A";
-    updateWithCallback(S, Path, Inputs, WantDiagnostics::Yes, [&]() {
-      // This callback runs in between the two preamble updates.
-
-      // This blocks update B, preventing it from winning the race
-      // against the stale read.
-      // If the first read was instead consistent, this would deadlock.
-      InconsistentReadDone.wait();
-      // This delays update B, preventing it from winning a race
-      // against the consistent read. The consistent read sees B
-      // only because it waits for it.
-      // If the second read was stale, it would usually see A.
-      std::this_thread::sleep_for(std::chrono::milliseconds(100));
-    });
-    Inputs.Contents = "#include <B>";
-    Inputs.Version = "B";
-    S.update(Path, Inputs, WantDiagnostics::Yes);
-
-    S.runWithPreamble("StaleRead", Path, TUScheduler::Stale,
-                      [&](Expected<InputsAndPreamble> Pre) {
-                        ASSERT_TRUE(bool(Pre));
-                        ASSERT_TRUE(Pre->Preamble);
-                        EXPECT_EQ(Pre->Preamble->Version, "A");
-                        EXPECT_THAT(includes(Pre->Preamble),
-                                    ElementsAre("<A>"));
-                        InconsistentReadDone.notify();
-                        ++CallbackCount;
-                      });
-    S.runWithPreamble("ConsistentRead", Path, TUScheduler::Consistent,
-                      [&](Expected<InputsAndPreamble> Pre) {
-                        ASSERT_TRUE(bool(Pre));
-                        ASSERT_TRUE(Pre->Preamble);
-                        EXPECT_EQ(Pre->Preamble->Version, "B");
-                        EXPECT_THAT(includes(Pre->Preamble),
-                                    ElementsAre("<B>"));
-                        ++CallbackCount;
-                      });
-    S.blockUntilIdle(timeoutSeconds(10));
-  }
-  EXPECT_EQ(2, CallbackCount);
-}
-
-=======
->>>>>>> a34309b7
 TEST_F(TUSchedulerTests, Cancellation) {
   // We have the following update/read sequence
   //   U0
